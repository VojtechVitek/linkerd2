package cmd

import (
	"bytes"
	"fmt"
	"path/filepath"
	"testing"

	"github.com/linkerd/linkerd2/controller/gen/config"
	pb "github.com/linkerd/linkerd2/controller/gen/config"
	charts "github.com/linkerd/linkerd2/pkg/charts/linkerd2"
)

func TestRender(t *testing.T) {
	defaultOptions, err := testInstallOptions()
	if err != nil {
		t.Fatalf("Unexpected error: %v", err)
	}

	defaultValues, _, err := defaultOptions.validateAndBuild("", nil)
	if err != nil {
		t.Fatalf("Unexpected error validating options: %v", err)
	}
	addFakeTLSSecrets(defaultValues)

	configValues, _, err := defaultOptions.validateAndBuild(configStage, nil)
	if err != nil {
		t.Fatalf("Unexpected error validating options: %v", err)
	}
	addFakeTLSSecrets(configValues)

	controlPlaneValues, _, err := defaultOptions.validateAndBuild(controlPlaneStage, nil)
	if err != nil {
		t.Fatalf("Unexpected error validating options: %v", err)
	}

	// A configuration that shows that all config setting strings are honored
	// by `render()`.
	metaOptions, err := testInstallOptions()
	if err != nil {
		t.Fatalf("Unexpected error: %v\n", err)
	}

	identityContext := toIdentityContext(&identityWithAnchorsAndTrustDomain{
		TrustAnchorsPEM: "test-trust-anchor",
		Identity: &charts.Identity{
			Issuer: &charts.Issuer{
				ClockSkewAllowance: "20s",
				IssuanceLifetime:   "86400s",
			},
		},
	})
	metaConfig := metaOptions.configs(identityContext)
	metaConfig.Global.LinkerdNamespace = "Namespace"
	metaValues := &charts.Values{
		ControllerImage:             "ControllerImage",
		ControllerImageVersion:      "ControllerImageVersion",
		WebImage:                    "WebImage",
<<<<<<< HEAD
		GrafanaImage:                "GrafanaImage",
=======
		PrometheusImage:             "PrometheusImage",
>>>>>>> 45ccc24a
		ControllerLogLevel:          "ControllerLogLevel",
		ControllerUID:               2103,
		EnableH2Upgrade:             true,
		WebhookFailurePolicy:        "WebhookFailurePolicy",
		OmitWebhookSideEffects:      false,
		RestrictDashboardPrivileges: false,
		InstallNamespace:            true,
		Identity:                    defaultValues.Identity,
		NodeSelector:                defaultValues.NodeSelector,
		Global: &charts.Global{
			Namespace:                "Namespace",
			ClusterDomain:            "cluster.local",
			ImagePullPolicy:          "ImagePullPolicy",
			CliVersion:               "CliVersion",
			ControllerComponentLabel: "ControllerComponentLabel",
			ControllerNamespaceLabel: "ControllerNamespaceLabel",
			WorkloadNamespaceLabel:   "WorkloadNamespaceLabel",
			CreatedByAnnotation:      "CreatedByAnnotation",
			ProxyInjectAnnotation:    "ProxyInjectAnnotation",
			ProxyInjectDisabled:      "ProxyInjectDisabled",
			LinkerdNamespaceLabel:    "LinkerdNamespaceLabel",
			ProxyContainerName:       "ProxyContainerName",
			CNIEnabled:               false,
			IdentityTrustDomain:      defaultValues.Global.IdentityTrustDomain,
			IdentityTrustAnchorsPEM:  defaultValues.Global.IdentityTrustAnchorsPEM,
			Proxy: &charts.Proxy{
				Image: &charts.Image{
					Name:       "ProxyImageName",
					PullPolicy: "ImagePullPolicy",
					Version:    "ProxyVersion",
				},
				LogLevel: "warn,linkerd=info",
				Ports: &charts.Ports{
					Admin:    4191,
					Control:  4190,
					Inbound:  4143,
					Outbound: 4140,
				},
				UID:   2102,
				Trace: &charts.Trace{},
			},
			ProxyInit: &charts.ProxyInit{
				Image: &charts.Image{
					Name:       "ProxyInitImageName",
					PullPolicy: "ImagePullPolicy",
					Version:    "ProxyInitVersion",
				},
				Resources: &charts.Resources{
					CPU: charts.Constraints{
						Limit:   "100m",
						Request: "10m",
					},
					Memory: charts.Constraints{
						Limit:   "50Mi",
						Request: "10Mi",
					},
				},
			},
		},
		Configs: charts.ConfigJSONs{
			Global:  "GlobalConfig",
			Proxy:   "ProxyConfig",
			Install: "InstallConfig",
		},
		ControllerReplicas: 1,
		ProxyInjector:      defaultValues.ProxyInjector,
		ProfileValidator:   defaultValues.ProfileValidator,
		Tap:                defaultValues.Tap,
		SMIMetrics:         defaultValues.SMIMetrics,
		Dashboard: &charts.Dashboard{
			Replicas: 1,
		},
		Prometheus: charts.Prometheus{
			"enabled": true,
			"image":   "PrometheusImage",
			"name":    "linkerd-prometheus",
		},
		Tracing: map[string]interface{}{
			"enabled": false,
		},
		Grafana: defaultValues.Grafana,
	}

	haOptions, err := testInstallOptions()
	if err != nil {
		t.Fatalf("Unexpected error: %v\n", err)
	}

	haOptions.recordedFlags = []*config.Install_Flag{{Name: "ha", Value: "true"}}
	haOptions.highAvailability = true
	haValues, _, _ := haOptions.validateAndBuild("", nil)
	addFakeTLSSecrets(haValues)

	haWithOverridesOptions, err := testInstallOptions()
	if err != nil {
		t.Fatalf("Unexpected error: %v\n", err)
	}

	haWithOverridesOptions.recordedFlags = []*config.Install_Flag{
		{Name: "ha", Value: "true"},
		{Name: "controller-replicas", Value: "2"},
		{Name: "proxy-cpu-request", Value: "400m"},
		{Name: "proxy-memory-request", Value: "300Mi"},
	}
	haWithOverridesOptions.highAvailability = true
	haWithOverridesOptions.controllerReplicas = 2
	haWithOverridesOptions.proxyCPURequest = "400m"
	haWithOverridesOptions.proxyMemoryRequest = "300Mi"
	haWithOverridesValues, _, _ := haWithOverridesOptions.validateAndBuild("", nil)
	addFakeTLSSecrets(haWithOverridesValues)

	cniEnabledOptions, err := testInstallOptions()
	if err != nil {
		t.Fatalf("Unexpected error: %v\n", err)
	}

	cniEnabledOptions.recordedFlags = []*config.Install_Flag{{Name: "linkerd-cni-enabled", Value: "true"}}
	cniEnabledOptions.cniEnabled = true
	cniEnabledValues, _, _ := cniEnabledOptions.validateAndBuild("", nil)
	addFakeTLSSecrets(cniEnabledValues)

	withProxyIgnoresOptions, err := testInstallOptions()
	if err != nil {
		t.Fatalf("Unexpected error: %v\n", err)
	}
	withProxyIgnoresOptions.ignoreInboundPorts = []string{"22", "8100-8102"}
	withProxyIgnoresOptions.ignoreOutboundPorts = []string{"5432"}
	withProxyIgnoresValues, _, _ := withProxyIgnoresOptions.validateAndBuild("", nil)
	addFakeTLSSecrets(withProxyIgnoresValues)

	withHeartBeatDisabled, err := testInstallOptions()
	if err != nil {
		t.Fatalf("Unexpected error: %v\n", err)
	}
	withHeartBeatDisabled.disableHeartbeat = true
	withHeartBeatDisabledValues, _, _ := withHeartBeatDisabled.validateAndBuild("", nil)
	addFakeTLSSecrets(withHeartBeatDisabledValues)

	withRestrictedDashboardPriviliges, err := testInstallOptions()
	if err != nil {
		t.Fatalf("Unexpected error: %v\n", err)
	}
	withRestrictedDashboardPriviliges.restrictDashboardPrivileges = true
	withRestrictedDashboardPriviligesValues, _, _ := withRestrictedDashboardPriviliges.validateAndBuild("", nil)
	addFakeTLSSecrets(withRestrictedDashboardPriviligesValues)

	withControlPlaneTracing, err := testInstallOptions()
	if err != nil {
		t.Fatalf("Unexpected error: %v\n", err)
	}
	withControlPlaneTracing.controlPlaneTracing = true
	withControlPlaneTracingValues, _, _ := withControlPlaneTracing.validateAndBuild("", nil)
	addFakeTLSSecrets(withControlPlaneTracingValues)

	customRegistryOverride := "my.custom.registry/linkerd-io"
	withCustomRegistryOptions, err := testInstallOptions()
	if err != nil {
		t.Fatalf("Unexpected error: %v\n", err)
	}
	withCustomRegistryOptions.dockerRegistry = customRegistryOverride
	withCustomRegistryOptions.recordedFlags = []*config.Install_Flag{
		{Name: "registry", Value: customRegistryOverride},
	}
	withCustomRegistryValues, _, _ := withCustomRegistryOptions.validateAndBuild("", nil)
	addFakeTLSSecrets(withCustomRegistryValues)

	withAddOnConfigStage, err := testInstallOptions()
	if err != nil {
		t.Fatalf("Unexpected error: %v\n", err)
	}
	withAddOnConfigStageValues, _, _ := withAddOnConfigStage.validateAndBuild(configStage, nil)
	withAddOnConfigStageValues.Tracing["enabled"] = true
	addFakeTLSSecrets(withAddOnConfigStageValues)

	withAddOnControlPlaneStage, err := testInstallOptions()
	if err != nil {
		t.Fatalf("Unexpected error: %v\n", err)
	}
	withAddOnControlPlaneStageValues, _, _ := withAddOnControlPlaneStage.validateAndBuild(controlPlaneStage, nil)
	withAddOnControlPlaneStageValues.Tracing["enabled"] = true
	addFakeTLSSecrets(withAddOnControlPlaneStageValues)

	testCases := []struct {
		values         *charts.Values
		goldenFileName string
	}{
		{defaultValues, "install_default.golden"},
		{configValues, "install_config.golden"},
		{controlPlaneValues, "install_control-plane.golden"},
		{metaValues, "install_output.golden"},
		{haValues, "install_ha_output.golden"},
		{haWithOverridesValues, "install_ha_with_overrides_output.golden"},
		{cniEnabledValues, "install_no_init_container.golden"},
		{withProxyIgnoresValues, "install_proxy_ignores.golden"},
		{withHeartBeatDisabledValues, "install_heartbeat_disabled_output.golden"},
		{withRestrictedDashboardPriviligesValues, "install_restricted_dashboard.golden"},
		{withControlPlaneTracingValues, "install_controlplane_tracing_output.golden"},
		{withCustomRegistryValues, "install_custom_registry.golden"},
		{withAddOnConfigStageValues, "install_addon_config.golden"},
		{withAddOnControlPlaneStageValues, "install_addon_control-plane.golden"},
	}

	for i, tc := range testCases {
		tc := tc // pin
		t.Run(fmt.Sprintf("%d: %s", i, tc.goldenFileName), func(t *testing.T) {
			var buf bytes.Buffer
			if err := render(&buf, tc.values); err != nil {
				t.Fatalf("Failed to render templates: %v", err)
			}
			diffTestdata(t, tc.goldenFileName, buf.String())
		})
	}
}

func TestValidateAndBuild_Errors(t *testing.T) {
	t.Run("Fails validation for invalid ignoreInboundPorts", func(t *testing.T) {
		installOptions, err := testInstallOptions()
		if err != nil {
			t.Fatalf("Unexpected error: %v\n", err)
		}
		installOptions.ignoreInboundPorts = []string{"-25"}
		_, _, err = installOptions.validateAndBuild("", nil)
		if err == nil {
			t.Fatal("expected error but got nothing")
		}
	})

	t.Run("Fails validation for invalid ignoreOutboundPorts", func(t *testing.T) {
		installOptions, err := testInstallOptions()
		if err != nil {
			t.Fatalf("Unexpected error: %v\n", err)
		}
		installOptions.ignoreOutboundPorts = []string{"-25"}
		_, _, err = installOptions.validateAndBuild("", nil)
		if err == nil {
			t.Fatal("expected error but got nothing")
		}
	})
}

func testInstallOptions() (*installOptions, error) {
	o, err := newInstallOptionsWithDefaults()
	if err != nil {
		return nil, err
	}

	o.ignoreCluster = true
	o.proxyVersion = "install-proxy-version"
	o.debugImageVersion = "install-debug-version"
	o.controlPlaneVersion = "install-control-plane-version"
	o.heartbeatSchedule = fakeHeartbeatSchedule
	o.identityOptions.crtPEMFile = filepath.Join("testdata", "valid-crt.pem")
	o.identityOptions.keyPEMFile = filepath.Join("testdata", "valid-key.pem")
	o.identityOptions.trustPEMFile = filepath.Join("testdata", "valid-trust-anchors.pem")
	return o, nil
}

func TestValidate(t *testing.T) {
	t.Run("Accepts the default options as valid", func(t *testing.T) {
		opts, err := testInstallOptions()
		if err != nil {
			t.Fatalf("Unexpected error: %v\n", err)
		}

		if err := opts.validate(); err != nil {
			t.Fatalf("Unexpected error: %s", err)
		}
	})

	t.Run("Rejects invalid controller log level", func(t *testing.T) {
		options, err := testInstallOptions()
		if err != nil {
			t.Fatalf("Unexpected error: %v\n", err)
		}

		options.controllerLogLevel = "super"
		expected := "--controller-log-level must be one of: panic, fatal, error, warn, info, debug"

		err = options.validate()
		if err == nil {
			t.Fatal("Expected error, got nothing")
		}
		if err.Error() != expected {
			t.Fatalf("Expected error string\"%s\", got \"%s\"", expected, err)
		}
	})

	t.Run("Ensure log level input is converted to lower case before passing to prometheus", func(t *testing.T) {
		underTest, err := testInstallOptions()
		if err != nil {
			t.Fatalf("Unexpected error: %v\n", err)
		}

		underTest.controllerLogLevel = "DEBUG"
		expected := "debug"

		testValues := new(pb.All)
		testValues.Global = new(pb.Global)
		testValues.Proxy = new(pb.Proxy)
		testValues.Install = new(pb.Install)

		actual, err := underTest.buildValuesWithoutIdentity(testValues)

		if err != nil {
			t.Fatalf("Unexpected error occurred %s", err)
		}

		if actual.Prometheus["args"].(map[string]interface{})["log.level"] != expected {
			t.Fatalf("Expected error string\"%s\", got \"%s\"", expected, actual.Prometheus["args"].(map[string]interface{})["log.level"])
		}
	})

	t.Run("Properly validates proxy log level", func(t *testing.T) {
		testCases := []struct {
			input string
			valid bool
		}{
			{"", false},
			{"info", true},
			{"somemodule", true},
			{"bad%name", false},
			{"linkerd2_proxy=debug", true},
			{"linkerd2%proxy=debug", false},
			{"linkerd2_proxy=foobar", false},
			{"linker2d_proxy,std::option", true},
			{"warn,linkerd=info", true},
			{"warn,linkerd=foobar", false},
		}

		options, err := testInstallOptions()
		if err != nil {
			t.Fatalf("Unexpected error: %v\n", err)
		}

		for _, tc := range testCases {
			options.proxyLogLevel = tc.input
			err := options.validate()
			if tc.valid && err != nil {
				t.Fatalf("Error not expected: %s", err)
			}
			if !tc.valid && err == nil {
				t.Fatalf("Expected error string \"%s is not a valid proxy log level\", got nothing", tc.input)
			}
			expectedErr := fmt.Sprintf("\"%s\" is not a valid proxy log level - for allowed syntax check https://docs.rs/env_logger/0.6.0/env_logger/#enabling-logging", tc.input)
			if tc.input == "" {
				expectedErr = "--proxy-log-level must not be empty"
			}
			if !tc.valid && err.Error() != expectedErr {
				t.Fatalf("Expected error string \"%s\", got \"%s\"; input=\"%s\"", expectedErr, err, tc.input)
			}
		}
	})

	t.Run("Validates the issuer certs upon install", func(t *testing.T) {

		testCases := []struct {
			crtFilePrefix string
			expectedError string
		}{
			{"valid", ""},
			{"expired", "failed to verify issuer certs stored on disk: not valid anymore. Expired on 1990-01-01T01:01:11Z"},
			{"not-valid-yet", "failed to verify issuer certs stored on disk: not valid before: 2100-01-01T01:00:51Z"},
			{"wrong-domain", "failed to verify issuer certs stored on disk: x509: certificate is valid for wrong.linkerd.cluster.local, not identity.linkerd.cluster.local"},
			{"wrong-algo", "failed to verify issuer certs stored on disk: must use P-256 curve for public key, instead P-521 was used"},
		}
		for _, tc := range testCases {

			options, err := testInstallOptions()
			if err != nil {
				t.Fatalf("Unexpected error: %v\n", err)
			}

			options.identityOptions.crtPEMFile = filepath.Join("testdata", tc.crtFilePrefix+"-crt.pem")
			options.identityOptions.keyPEMFile = filepath.Join("testdata", tc.crtFilePrefix+"-key.pem")
			options.identityOptions.trustPEMFile = filepath.Join("testdata", tc.crtFilePrefix+"-trust-anchors.pem")

			_, err = options.identityOptions.validateAndBuild()

			if tc.expectedError != "" {
				if err == nil {
					t.Fatal("Expected error, got nothing")
				}
				if err.Error() != tc.expectedError {
					t.Fatalf("Expected error string\"%s\", got \"%s\"", tc.expectedError, err)
				}
			} else {
				if err != nil {
					t.Fatalf("Expected no error bu got \"%s\"", err)
				}
			}
		}
	})

	t.Run("Rejects identity cert files data when external issuer is set", func(t *testing.T) {

		options, err := testInstallOptions()
		options.identityOptions.crtPEMFile = ""
		options.identityOptions.keyPEMFile = ""
		options.identityOptions.trustPEMFile = ""

		if err != nil {
			t.Fatalf("Unexpected error: %v\n", err)
		}

		withoutCertDataOptions := options.identityOptions
		withoutCertDataOptions.identityExternalIssuer = true
		withCrtFile := *withoutCertDataOptions
		withCrtFile.crtPEMFile = "crt-file"
		withTrustAnchorsFile := *withoutCertDataOptions
		withTrustAnchorsFile.trustPEMFile = "ta-file"
		withKeyFile := *withoutCertDataOptions
		withKeyFile.keyPEMFile = "key-file"

		testCases := []struct {
			input         *installIdentityOptions
			expectedError string
		}{
			{withoutCertDataOptions, ""},
			{&withCrtFile, "--identity-issuer-certificate-file must not be specified if --identity-external-issuer=true"},
			{&withTrustAnchorsFile, "--identity-trust-anchors-file must not be specified if --identity-external-issuer=true"},
			{&withKeyFile, "--identity-issuer-key-file must not be specified if --identity-external-issuer=true"},
		}

		for _, tc := range testCases {
			err = tc.input.validate()

			if tc.expectedError != "" {
				if err == nil {
					t.Fatal("Expected error, got nothing")
				}
				if err.Error() != tc.expectedError {
					t.Fatalf("Expected error string\"%s\", got \"%s\"", tc.expectedError, err)
				}
			} else {
				if err != nil {
					t.Fatalf("Expected no error bu got \"%s\"", err)

				}
			}
		}
	})
}

func fakeHeartbeatSchedule() string {
	return "1 2 3 4 5"
}

func addFakeTLSSecrets(values *charts.Values) {
	values.ProxyInjector.CrtPEM = "proxy injector crt"
	values.ProxyInjector.KeyPEM = "proxy injector key"
	values.ProfileValidator.CrtPEM = "proxy injector crt"
	values.ProfileValidator.KeyPEM = "proxy injector key"
	values.Tap.CrtPEM = "tap crt"
	values.Tap.KeyPEM = "tap key"
	values.SMIMetrics.CrtPEM = "smi metrics crt"
	values.SMIMetrics.KeyPEM = "smi metrics key"
}<|MERGE_RESOLUTION|>--- conflicted
+++ resolved
@@ -56,11 +56,6 @@
 		ControllerImage:             "ControllerImage",
 		ControllerImageVersion:      "ControllerImageVersion",
 		WebImage:                    "WebImage",
-<<<<<<< HEAD
-		GrafanaImage:                "GrafanaImage",
-=======
-		PrometheusImage:             "PrometheusImage",
->>>>>>> 45ccc24a
 		ControllerLogLevel:          "ControllerLogLevel",
 		ControllerUID:               2103,
 		EnableH2Upgrade:             true,
