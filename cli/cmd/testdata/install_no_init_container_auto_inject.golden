---
kind: Namespace
apiVersion: v1
metadata:
  name: linkerd
  annotations:
    linkerd.io/inject: disabled
---
###
### Identity Controller Service
###
---
kind: ServiceAccount
apiVersion: v1
metadata:
  name: linkerd-identity
  namespace: linkerd
---
kind: ClusterRole
apiVersion: rbac.authorization.k8s.io/v1beta1
metadata:
  name: linkerd-linkerd-identity
rules:
- apiGroups: ["authentication.k8s.io"]
  resources: ["tokenreviews"]
  verbs: ["create"]
---
kind: ClusterRoleBinding
apiVersion: rbac.authorization.k8s.io/v1beta1
metadata:
  name: linkerd-linkerd-identity
roleRef:
  apiGroup: rbac.authorization.k8s.io
  kind: ClusterRole
  name: linkerd-linkerd-identity
subjects:
- kind: ServiceAccount
  name: linkerd-identity
  namespace: linkerd
---
kind: Service
apiVersion: v1
metadata:
  name: linkerd-identity
  namespace: linkerd
  labels:
    linkerd.io/control-plane-component: identity
  annotations:
    linkerd.io/created-by: linkerd/cli dev-undefined
spec:
  type: ClusterIP
  selector:
    linkerd.io/control-plane-component: identity
  ports:
  - name: grpc
    port: 8080
    targetPort: 8080
---
kind: Secret
apiVersion: v1
metadata:
  name: linkerd-identity-issuer
  namespace: linkerd
  labels:
    linkerd.io/control-plane-component: identity
  annotations:
    linkerd.io/created-by: linkerd/cli dev-undefined
    linkerd.io/identity-issuer-expiry: 2029-02-28T02:03:52Z
data:
  crt.pem: LS0tLS1CRUdJTiBDRVJUSUZJQ0FURS0tLS0tCk1JSUJjakNDQVJpZ0F3SUJBZ0lCQWpBS0JnZ3Foa2pPUFFRREFqQVlNUll3RkFZRFZRUURFdzFqYkhWemRHVnkKTG14dlkyRnNNQjRYRFRFNU1ETXdNekF4TlRrMU1sb1hEVEk1TURJeU9EQXlNRE0xTWxvd0tURW5NQ1VHQTFVRQpBeE1lYVdSbGJuUnBkSGt1YkdsdWEyVnlaQzVqYkhWemRHVnlMbXh2WTJGc01Ga3dFd1lIS29aSXpqMENBUVlJCktvWkl6ajBEQVFjRFFnQUVJU2cwQ21KTkJXTHhKVHNLdDcrYno4QXMxWWZxWkZ1VHEyRm5ZbzAxNk5LVnY3MGUKUUMzVDZ0T3Bhajl4dUtzWGZsVTZaa3VpVlJpaWh3K3RWMmlzcTZOQ01FQXdEZ1lEVlIwUEFRSC9CQVFEQWdFRwpNQjBHQTFVZEpRUVdNQlFHQ0NzR0FRVUZCd01CQmdnckJnRUZCUWNEQWpBUEJnTlZIUk1CQWY4RUJUQURBUUgvCk1Bb0dDQ3FHU000OUJBTUNBMGdBTUVVQ0lGK2FNMEJ3MlBkTUZEcS9LdGFCUXZIZEFZYVVQVng4dmYzam4rTTQKQWFENEFpRUE5SEJkanlXeWlLZUt4bEE4Q29PdlVBd0k5NXhjNlhVTW9EeFJTWGpucFhnPQotLS0tLUVORCBDRVJUSUZJQ0FURS0tLS0t
  key.pem: LS0tLS1CRUdJTiBFQyBQUklWQVRFIEtFWS0tLS0tCk1IY0NBUUVFSU1JSnltZWtZeitra0NMUGtGbHJVeUF1L2NISllSVHl3Zm1BVVJLS1JYZHpvQW9HQ0NxR1NNNDkKQXdFSG9VUURRZ0FFSVNnMENtSk5CV0x4SlRzS3Q3K2J6OEFzMVlmcVpGdVRxMkZuWW8wMTZOS1Z2NzBlUUMzVAo2dE9wYWo5eHVLc1hmbFU2Wmt1aVZSaWlodyt0VjJpc3F3PT0KLS0tLS1FTkQgRUMgUFJJVkFURSBLRVktLS0tLQ==
---
apiVersion: extensions/v1beta1
kind: Deployment
metadata:
  annotations:
    linkerd.io/created-by: linkerd/cli dev-undefined
  creationTimestamp: null
  labels:
    linkerd.io/control-plane-component: identity
  name: linkerd-identity
  namespace: linkerd
spec:
  strategy: {}
  template:
    metadata:
      annotations:
        linkerd.io/created-by: linkerd/cli dev-undefined
        linkerd.io/identity-mode: default
        linkerd.io/proxy-version: dev-undefined
      creationTimestamp: null
      labels:
        linkerd.io/control-plane-component: identity
        linkerd.io/control-plane-ns: linkerd
        linkerd.io/proxy-deployment: linkerd-identity
    spec:
      containers:
      - args:
        - identity
        - -addr=:8080
        - -admin-addr=:9990
        - -log-level=info
        image: gcr.io/linkerd-io/controller:dev-undefined
        imagePullPolicy: IfNotPresent
        livenessProbe:
          httpGet:
            path: /ping
            port: 9990
          initialDelaySeconds: 10
        name: identity
        ports:
        - containerPort: 8080
          name: grpc
        - containerPort: 9990
          name: admin-http
        readinessProbe:
          failureThreshold: 7
          httpGet:
            path: /ready
            port: 9990
        resources: {}
        securityContext:
          runAsUser: 2103
        volumeMounts:
        - mountPath: /var/run/linkerd/config
          name: config
        - mountPath: /var/run/linkerd/identity/trust-anchors
          name: identity-trust-anchors
        - mountPath: /var/run/linkerd/identity/issuer
          name: identity-issuer
      - args:
        - |2

          set -eu
          export PATH="/var/lib/linkerd/bin:${PATH:-/usr/bin:/bin}"
          if [ -z "${LINKERD2_PROXY_IDENTITY_DISABLED:-}" ]; then
            linkerd2-proxy-identity -dir "$LINKERD2_PROXY_IDENTITY_DIR" -name "$LINKERD2_PROXY_IDENTITY_LOCAL_NAME"
          fi
          linkerd2-proxy
        command:
        - /bin/sh
        - -c
        env:
        - name: LINKERD2_PROXY_LOG
          value: warn,linkerd2_proxy=info
        - name: LINKERD2_PROXY_DESTINATION_SVC_ADDR
          value: linkerd-destination.linkerd.svc.cluster.local:8086
        - name: LINKERD2_PROXY_CONTROL_LISTENER
          value: tcp://0.0.0.0:4190
        - name: LINKERD2_PROXY_METRICS_LISTENER
          value: tcp://0.0.0.0:4191
        - name: LINKERD2_PROXY_OUTBOUND_LISTENER
          value: tcp://127.0.0.1:4140
        - name: LINKERD2_PROXY_INBOUND_LISTENER
          value: tcp://0.0.0.0:4143
        - name: LINKERD2_PROXY_DESTINATION_PROFILE_SUFFIXES
          value: .
        - name: LINKERD2_PROXY_INBOUND_ACCEPT_KEEPALIVE
          value: 10000ms
        - name: LINKERD2_PROXY_OUTBOUND_CONNECT_KEEPALIVE
          value: 10000ms
        - name: K8S_NS
          valueFrom:
            fieldRef:
              fieldPath: metadata.namespace
        - name: LINKERD2_PROXY_DESTINATION_CONTEXT
          value: namespace:$(K8S_NS)
        - name: K8S_SA
          valueFrom:
            fieldRef:
              fieldPath: spec.serviceAccountName
        - name: L5D_NS
          value: linkerd
        - name: L5D_TRUST_DOMAIN
          value: trust.domain
        - name: LINKERD2_PROXY_IDENTITY_LOCAL_NAME
          value: $(K8S_SA).$(K8S_NS).serviceaccount.identity.$(L5D_NS).$(L5D_TRUST_DOMAIN)
        - name: LINKERD2_PROXY_IDENTITY_DIR
          value: /var/run/linkerd/identity/end-entity
        - name: LINKERD2_PROXY_IDENTITY_TRUST_ANCHORS
          value: |-
            -----BEGIN CERTIFICATE-----
            MIIBYDCCAQegAwIBAgIBATAKBggqhkjOPQQDAjAYMRYwFAYDVQQDEw1jbHVzdGVy
            LmxvY2FsMB4XDTE5MDMwMzAxNTk1MloXDTI5MDIyODAyMDM1MlowGDEWMBQGA1UE
            AxMNY2x1c3Rlci5sb2NhbDBZMBMGByqGSM49AgEGCCqGSM49AwEHA0IABAChpAt0
            xtgO9qbVtEtDK80N6iCL2Htyf2kIv2m5QkJ1y0TFQi5hTVe3wtspJ8YpZF0pl364
            6TiYeXB8tOOhIACjQjBAMA4GA1UdDwEB/wQEAwIBBjAdBgNVHSUEFjAUBggrBgEF
            BQcDAQYIKwYBBQUHAwIwDwYDVR0TAQH/BAUwAwEB/zAKBggqhkjOPQQDAgNHADBE
            AiBQ/AAwF8kG8VOmRSUTPakSSa/N4mqK2HsZuhQXCmiZHwIgZEzI5DCkpU7w3SIv
            OLO4Zsk1XrGZHGsmyiEyvYF9lpY=
             -----END CERTIFICATE-----
        - name: LINKERD2_PROXY_IDENTITY_SVC_ADDR
          value: localhost.:8080
        - name: LINKERD2_PROXY_IDENTITY_SVC_NAME
          value: linkerd-identity.$(L5D_NS).serviceaccount.identity.$(L5D_NS).$(L5D_TRUST_DOMAIN)
        - name: LINKERD2_PROXY_DESTINATION_SVC_NAME
          value: linkerd-controller.$(L5D_NS).serviceaccount.identity.$(L5D_NS).$(L5D_TRUST_DOMAIN)
        image: gcr.io/linkerd-io/proxy:dev-undefined
        imagePullPolicy: IfNotPresent
        livenessProbe:
          httpGet:
            path: /metrics
            port: 4191
          initialDelaySeconds: 10
        name: linkerd-proxy
        ports:
        - containerPort: 4143
          name: linkerd-proxy
        - containerPort: 4191
          name: linkerd-metrics
        readinessProbe:
          httpGet:
            path: /metrics
            port: 4191
          initialDelaySeconds: 10
        resources: {}
        securityContext:
          runAsUser: 2102
        terminationMessagePolicy: FallbackToLogsOnError
        volumeMounts:
        - mountPath: /var/run/linkerd/identity/end-entity
          name: linkerd-identity-end-entity
      serviceAccountName: linkerd-identity
      volumes:
      - configMap:
          name: linkerd-config
        name: config
      - name: identity-issuer
        secret:
          secretName: linkerd-identity-issuer
      - configMap:
          name: linkerd-identity-trust-anchors
        name: identity-trust-anchors
      - emptyDir:
          medium: Memory
        name: linkerd-identity-end-entity
status: {}
---
###
### General Controller Services: destination, public-api, tap
###
---
kind: ServiceAccount
apiVersion: v1
metadata:
  name: linkerd-controller
  namespace: linkerd
---
kind: ClusterRole
apiVersion: rbac.authorization.k8s.io/v1beta1
metadata:
  name: linkerd-linkerd-controller
rules:
- apiGroups: ["extensions", "apps"]
  resources: ["daemonsets", "deployments", "replicasets", "statefulsets"]
  verbs: ["list", "get", "watch"]
- apiGroups: ["extensions", "batch"]
  resources: ["jobs"]
  verbs: ["list" , "get", "watch"]
- apiGroups: [""]
  resources: ["pods", "endpoints", "services", "replicationcontrollers", "namespaces"]
  verbs: ["list", "get", "watch"]
- apiGroups: ["linkerd.io"]
  resources: ["serviceprofiles"]
  verbs: ["list", "get", "watch"]
---
kind: ClusterRoleBinding
apiVersion: rbac.authorization.k8s.io/v1beta1
metadata:
  name: linkerd-linkerd-controller
roleRef:
  apiGroup: rbac.authorization.k8s.io
  kind: ClusterRole
  name: linkerd-linkerd-controller
subjects:
- kind: ServiceAccount
  name: linkerd-controller
  namespace: linkerd
---
kind: Service
apiVersion: v1
metadata:
  name: linkerd-controller-api
  namespace: linkerd
  labels:
    linkerd.io/control-plane-component: controller
  annotations:
    linkerd.io/created-by: linkerd/cli dev-undefined
spec:
  type: ClusterIP
  selector:
    linkerd.io/control-plane-component: controller
  ports:
  - name: http
    port: 8085
    targetPort: 8085
---
kind: Service
apiVersion: v1
metadata:
  name: linkerd-destination
  namespace: linkerd
  labels:
    linkerd.io/control-plane-component: controller
  annotations:
    linkerd.io/created-by: linkerd/cli dev-undefined
spec:
  type: ClusterIP
  selector:
    linkerd.io/control-plane-component: controller
  ports:
  - name: grpc
    port: 8086
    targetPort: 8086
---
apiVersion: extensions/v1beta1
kind: Deployment
metadata:
  annotations:
    linkerd.io/created-by: linkerd/cli dev-undefined
  creationTimestamp: null
  labels:
    linkerd.io/control-plane-component: controller
  name: linkerd-controller
  namespace: linkerd
spec:
  replicas: 1
  strategy: {}
  template:
    metadata:
      annotations:
        linkerd.io/created-by: linkerd/cli dev-undefined
        linkerd.io/identity-mode: default
        linkerd.io/proxy-version: dev-undefined
      creationTimestamp: null
      labels:
        linkerd.io/control-plane-component: controller
        linkerd.io/control-plane-ns: linkerd
        linkerd.io/proxy-deployment: linkerd-controller
    spec:
      containers:
      - args:
        - public-api
        - -prometheus-url=http://linkerd-prometheus.linkerd.svc.cluster.local:9090
        - -controller-namespace=linkerd
        - -log-level=info
        image: gcr.io/linkerd-io/controller:dev-undefined
        imagePullPolicy: IfNotPresent
        livenessProbe:
          httpGet:
            path: /ping
            port: 9995
          initialDelaySeconds: 10
        name: public-api
        ports:
        - containerPort: 8085
          name: http
        - containerPort: 9995
          name: admin-http
        readinessProbe:
          failureThreshold: 7
          httpGet:
            path: /ready
            port: 9995
        resources: {}
        securityContext:
          runAsUser: 2103
        volumeMounts:
        - mountPath: /var/linkerd-io/config
          name: config
      - args:
        - destination
        - -addr=:8086
        - -controller-namespace=linkerd
        - -enable-h2-upgrade=true
        - -log-level=info
        image: gcr.io/linkerd-io/controller:dev-undefined
        imagePullPolicy: IfNotPresent
        livenessProbe:
          httpGet:
            path: /ping
            port: 9996
          initialDelaySeconds: 10
        name: destination
        ports:
        - containerPort: 8086
          name: grpc
        - containerPort: 9996
          name: admin-http
        readinessProbe:
          failureThreshold: 7
          httpGet:
            path: /ready
            port: 9996
        resources: {}
        securityContext:
          runAsUser: 2103
        volumeMounts:
        - mountPath: /var/run/linkerd/config
          name: config
      - args:
        - tap
        - -controller-namespace=linkerd
        - -log-level=info
        image: gcr.io/linkerd-io/controller:dev-undefined
        imagePullPolicy: IfNotPresent
        livenessProbe:
          httpGet:
            path: /ping
            port: 9998
          initialDelaySeconds: 10
        name: tap
        ports:
        - containerPort: 8088
          name: grpc
        - containerPort: 9998
          name: admin-http
        readinessProbe:
          failureThreshold: 7
          httpGet:
            path: /ready
            port: 9998
        resources: {}
        securityContext:
          runAsUser: 2103
      - args:
        - |2

          set -eu
          export PATH="/var/lib/linkerd/bin:${PATH:-/usr/bin:/bin}"
          if [ -z "${LINKERD2_PROXY_IDENTITY_DISABLED:-}" ]; then
            linkerd2-proxy-identity -dir "$LINKERD2_PROXY_IDENTITY_DIR" -name "$LINKERD2_PROXY_IDENTITY_LOCAL_NAME"
          fi
          linkerd2-proxy
        command:
        - /bin/sh
        - -c
        env:
        - name: LINKERD2_PROXY_LOG
          value: warn,linkerd2_proxy=info
        - name: LINKERD2_PROXY_DESTINATION_SVC_ADDR
          value: localhost.:8086
        - name: LINKERD2_PROXY_CONTROL_LISTENER
          value: tcp://0.0.0.0:4190
        - name: LINKERD2_PROXY_METRICS_LISTENER
          value: tcp://0.0.0.0:4191
        - name: LINKERD2_PROXY_OUTBOUND_LISTENER
          value: tcp://127.0.0.1:4140
        - name: LINKERD2_PROXY_INBOUND_LISTENER
          value: tcp://0.0.0.0:4143
        - name: LINKERD2_PROXY_DESTINATION_PROFILE_SUFFIXES
          value: .
        - name: LINKERD2_PROXY_INBOUND_ACCEPT_KEEPALIVE
          value: 10000ms
        - name: LINKERD2_PROXY_OUTBOUND_CONNECT_KEEPALIVE
          value: 10000ms
        - name: K8S_NS
          valueFrom:
            fieldRef:
              fieldPath: metadata.namespace
        - name: LINKERD2_PROXY_DESTINATION_CONTEXT
          value: namespace:$(K8S_NS)
        - name: K8S_SA
          valueFrom:
            fieldRef:
              fieldPath: spec.serviceAccountName
        - name: L5D_NS
          value: linkerd
        - name: L5D_TRUST_DOMAIN
          value: trust.domain
        - name: LINKERD2_PROXY_IDENTITY_LOCAL_NAME
          value: $(K8S_SA).$(K8S_NS).serviceaccount.identity.$(L5D_NS).$(L5D_TRUST_DOMAIN)
        - name: LINKERD2_PROXY_IDENTITY_DIR
          value: /var/run/linkerd/identity/end-entity
        - name: LINKERD2_PROXY_IDENTITY_TRUST_ANCHORS
          value: |-
            -----BEGIN CERTIFICATE-----
            MIIBYDCCAQegAwIBAgIBATAKBggqhkjOPQQDAjAYMRYwFAYDVQQDEw1jbHVzdGVy
            LmxvY2FsMB4XDTE5MDMwMzAxNTk1MloXDTI5MDIyODAyMDM1MlowGDEWMBQGA1UE
            AxMNY2x1c3Rlci5sb2NhbDBZMBMGByqGSM49AgEGCCqGSM49AwEHA0IABAChpAt0
            xtgO9qbVtEtDK80N6iCL2Htyf2kIv2m5QkJ1y0TFQi5hTVe3wtspJ8YpZF0pl364
            6TiYeXB8tOOhIACjQjBAMA4GA1UdDwEB/wQEAwIBBjAdBgNVHSUEFjAUBggrBgEF
            BQcDAQYIKwYBBQUHAwIwDwYDVR0TAQH/BAUwAwEB/zAKBggqhkjOPQQDAgNHADBE
            AiBQ/AAwF8kG8VOmRSUTPakSSa/N4mqK2HsZuhQXCmiZHwIgZEzI5DCkpU7w3SIv
            OLO4Zsk1XrGZHGsmyiEyvYF9lpY=
             -----END CERTIFICATE-----
        - name: LINKERD2_PROXY_IDENTITY_SVC_ADDR
          value: linkerd-identity.linkerd.svc.cluster.local:8080
        - name: LINKERD2_PROXY_IDENTITY_SVC_NAME
          value: linkerd-identity.$(L5D_NS).serviceaccount.identity.$(L5D_NS).$(L5D_TRUST_DOMAIN)
        - name: LINKERD2_PROXY_DESTINATION_SVC_NAME
          value: linkerd-controller.$(L5D_NS).serviceaccount.identity.$(L5D_NS).$(L5D_TRUST_DOMAIN)
        image: gcr.io/linkerd-io/proxy:dev-undefined
        imagePullPolicy: IfNotPresent
        livenessProbe:
          httpGet:
            path: /metrics
            port: 4191
          initialDelaySeconds: 10
        name: linkerd-proxy
        ports:
        - containerPort: 4143
          name: linkerd-proxy
        - containerPort: 4191
          name: linkerd-metrics
        readinessProbe:
          httpGet:
            path: /metrics
            port: 4191
          initialDelaySeconds: 10
        resources: {}
        securityContext:
          runAsUser: 2102
        terminationMessagePolicy: FallbackToLogsOnError
        volumeMounts:
        - mountPath: /var/run/linkerd/identity/end-entity
          name: linkerd-identity-end-entity
      serviceAccountName: linkerd-controller
      volumes:
      - configMap:
          name: linkerd-config
        name: config
<<<<<<< HEAD
      - emptyDir:
          medium: Memory
        name: linkerd-identity-end-entity
=======
      - configMap:
          name: linkerd-ca-bundle
          optional: true
        name: linkerd-trust-anchors
      - name: linkerd-secrets
        secret:
          optional: true
          secretName: linkerd-controller-deployment-tls-linkerd-io
>>>>>>> 3d5e7eeb
status: {}
---
kind: ConfigMap
apiVersion: v1
metadata:
  name: linkerd-config
  namespace: linkerd
  labels:
    linkerd.io/control-plane-component: controller
  annotations:
    linkerd.io/created-by: linkerd/cli dev-undefined
data:
  global: |
    {"linkerdNamespace":"linkerd","cniEnabled":true,"version":"dev-undefined","identityContext":{"trustDomain":"trust.domain","trustAnchorsPem":"-----BEGIN CERTIFICATE-----\nMIIBYDCCAQegAwIBAgIBATAKBggqhkjOPQQDAjAYMRYwFAYDVQQDEw1jbHVzdGVy\nLmxvY2FsMB4XDTE5MDMwMzAxNTk1MloXDTI5MDIyODAyMDM1MlowGDEWMBQGA1UE\nAxMNY2x1c3Rlci5sb2NhbDBZMBMGByqGSM49AgEGCCqGSM49AwEHA0IABAChpAt0\nxtgO9qbVtEtDK80N6iCL2Htyf2kIv2m5QkJ1y0TFQi5hTVe3wtspJ8YpZF0pl364\n6TiYeXB8tOOhIACjQjBAMA4GA1UdDwEB/wQEAwIBBjAdBgNVHSUEFjAUBggrBgEF\nBQcDAQYIKwYBBQUHAwIwDwYDVR0TAQH/BAUwAwEB/zAKBggqhkjOPQQDAgNHADBE\nAiBQ/AAwF8kG8VOmRSUTPakSSa/N4mqK2HsZuhQXCmiZHwIgZEzI5DCkpU7w3SIv\nOLO4Zsk1XrGZHGsmyiEyvYF9lpY=\n -----END CERTIFICATE-----","issuanceLifetime":"120s","clockSkewAllowance":"120s"}}
  proxy: |
    {"proxyImage":{"imageName":"gcr.io/linkerd-io/proxy","pullPolicy":"IfNotPresent"},"proxyInitImage":{"imageName":"gcr.io/linkerd-io/proxy-init","pullPolicy":"IfNotPresent"},"controlPort":{"port":4190},"ignoreInboundPorts":[],"ignoreOutboundPorts":[],"inboundPort":{"port":4143},"metricsPort":{"port":4191},"outboundPort":{"port":4140},"resource":{"requestCpu":"","requestMemory":"","limitCpu":"","limitMemory":""},"proxyUid":"2102","logLevel":{"level":"warn,linkerd2_proxy=info"},"disableExternalProfiles":false}
---
###
### Service Profile CRD
###
---
apiVersion: apiextensions.k8s.io/v1beta1
kind: CustomResourceDefinition
metadata:
  name: serviceprofiles.linkerd.io
  annotations:
    linkerd.io/created-by: linkerd/cli dev-undefined
spec:
  group: linkerd.io
  version: v1alpha1
  scope: Namespaced
  names:
    plural: serviceprofiles
    singular: serviceprofile
    kind: ServiceProfile
    shortNames:
    - sp
  validation:
    openAPIV3Schema:
      properties:
        spec:
          required:
          - routes
          properties:
            retryBudget:
              required:
              - minRetriesPerSecond
              - retryRatio
              - ttl
              type: object
              properties:
                minRetriesPerSecond:
                  type: integer
                retryRatio:
                  type: number
                ttl:
                  type: string
            routes:
              type: array
              items:
                type: object
                required:
                - name
                - condition
                properties:
                  name:
                    type: string
                  timeout:
                    type: string
                  condition:
                    type: object
                    minProperties: 1
                    properties:
                      method:
                        type: string
                      pathRegex:
                        type: string
                      all:
                        type: array
                        items:
                          type: object
                      any:
                        type: array
                        items:
                          type: object
                      not:
                        type: object
                  responseClasses:
                    type: array
                    items:
                      type: object
                      required:
                      - condition
                      properties:
                        isFailure:
                          type: boolean
                        condition:
                          type: object
                          properties:
                            status:
                              type: object
                              minProperties: 1
                              properties:
                                min:
                                  type: integer
                                  minimum: 100
                                  maximum: 599
                                max:
                                  type: integer
                                  minimum: 100
                                  maximum: 599
                            all:
                              type: array
                              items:
                                type: object
                            any:
                              type: array
                              items:
                                type: object
                            not:
                              type: object
---
###
### Web
###
---
kind: ServiceAccount
apiVersion: v1
metadata:
  name: linkerd-web
  namespace: linkerd
---
kind: Service
apiVersion: v1
metadata:
  name: linkerd-web
  namespace: linkerd
  labels:
    linkerd.io/control-plane-component: web
  annotations:
    linkerd.io/created-by: linkerd/cli dev-undefined
spec:
  type: ClusterIP
  selector:
    linkerd.io/control-plane-component: web
  ports:
  - name: http
    port: 8084
    targetPort: 8084
  - name: admin-http
    port: 9994
    targetPort: 9994
---
apiVersion: extensions/v1beta1
kind: Deployment
metadata:
  annotations:
    linkerd.io/created-by: linkerd/cli dev-undefined
  creationTimestamp: null
  labels:
    linkerd.io/control-plane-component: web
  name: linkerd-web
  namespace: linkerd
spec:
  replicas: 1
  strategy: {}
  template:
    metadata:
      annotations:
        linkerd.io/created-by: linkerd/cli dev-undefined
        linkerd.io/identity-mode: default
        linkerd.io/proxy-version: dev-undefined
      creationTimestamp: null
      labels:
        linkerd.io/control-plane-component: web
        linkerd.io/control-plane-ns: linkerd
        linkerd.io/proxy-deployment: linkerd-web
    spec:
      containers:
      - args:
        - -api-addr=linkerd-controller-api.linkerd.svc.cluster.local:8085
        - -grafana-addr=linkerd-grafana.linkerd.svc.cluster.local:3000
        - -uuid=deaab91a-f4ab-448a-b7d1-c832a2fa0a60
        - -controller-namespace=linkerd
        - -log-level=info
        image: gcr.io/linkerd-io/web:dev-undefined
        imagePullPolicy: IfNotPresent
        livenessProbe:
          httpGet:
            path: /ping
            port: 9994
          initialDelaySeconds: 10
        name: web
        ports:
        - containerPort: 8084
          name: http
        - containerPort: 9994
          name: admin-http
        readinessProbe:
          failureThreshold: 7
          httpGet:
            path: /ready
            port: 9994
        resources: {}
        securityContext:
          runAsUser: 2103
      - args:
        - |2

          set -eu
          export PATH="/var/lib/linkerd/bin:${PATH:-/usr/bin:/bin}"
          if [ -z "${LINKERD2_PROXY_IDENTITY_DISABLED:-}" ]; then
            linkerd2-proxy-identity -dir "$LINKERD2_PROXY_IDENTITY_DIR" -name "$LINKERD2_PROXY_IDENTITY_LOCAL_NAME"
          fi
          linkerd2-proxy
        command:
        - /bin/sh
        - -c
        env:
        - name: LINKERD2_PROXY_LOG
          value: warn,linkerd2_proxy=info
        - name: LINKERD2_PROXY_DESTINATION_SVC_ADDR
          value: linkerd-destination.linkerd.svc.cluster.local:8086
        - name: LINKERD2_PROXY_CONTROL_LISTENER
          value: tcp://0.0.0.0:4190
        - name: LINKERD2_PROXY_METRICS_LISTENER
          value: tcp://0.0.0.0:4191
        - name: LINKERD2_PROXY_OUTBOUND_LISTENER
          value: tcp://127.0.0.1:4140
        - name: LINKERD2_PROXY_INBOUND_LISTENER
          value: tcp://0.0.0.0:4143
        - name: LINKERD2_PROXY_DESTINATION_PROFILE_SUFFIXES
          value: .
        - name: LINKERD2_PROXY_INBOUND_ACCEPT_KEEPALIVE
          value: 10000ms
        - name: LINKERD2_PROXY_OUTBOUND_CONNECT_KEEPALIVE
          value: 10000ms
        - name: K8S_NS
          valueFrom:
            fieldRef:
              fieldPath: metadata.namespace
        - name: LINKERD2_PROXY_DESTINATION_CONTEXT
          value: namespace:$(K8S_NS)
        - name: K8S_SA
          valueFrom:
            fieldRef:
              fieldPath: spec.serviceAccountName
        - name: L5D_NS
          value: linkerd
        - name: L5D_TRUST_DOMAIN
          value: trust.domain
        - name: LINKERD2_PROXY_IDENTITY_LOCAL_NAME
          value: $(K8S_SA).$(K8S_NS).serviceaccount.identity.$(L5D_NS).$(L5D_TRUST_DOMAIN)
        - name: LINKERD2_PROXY_IDENTITY_DIR
          value: /var/run/linkerd/identity/end-entity
        - name: LINKERD2_PROXY_IDENTITY_TRUST_ANCHORS
          value: |-
            -----BEGIN CERTIFICATE-----
            MIIBYDCCAQegAwIBAgIBATAKBggqhkjOPQQDAjAYMRYwFAYDVQQDEw1jbHVzdGVy
            LmxvY2FsMB4XDTE5MDMwMzAxNTk1MloXDTI5MDIyODAyMDM1MlowGDEWMBQGA1UE
            AxMNY2x1c3Rlci5sb2NhbDBZMBMGByqGSM49AgEGCCqGSM49AwEHA0IABAChpAt0
            xtgO9qbVtEtDK80N6iCL2Htyf2kIv2m5QkJ1y0TFQi5hTVe3wtspJ8YpZF0pl364
            6TiYeXB8tOOhIACjQjBAMA4GA1UdDwEB/wQEAwIBBjAdBgNVHSUEFjAUBggrBgEF
            BQcDAQYIKwYBBQUHAwIwDwYDVR0TAQH/BAUwAwEB/zAKBggqhkjOPQQDAgNHADBE
            AiBQ/AAwF8kG8VOmRSUTPakSSa/N4mqK2HsZuhQXCmiZHwIgZEzI5DCkpU7w3SIv
            OLO4Zsk1XrGZHGsmyiEyvYF9lpY=
             -----END CERTIFICATE-----
        - name: LINKERD2_PROXY_IDENTITY_SVC_ADDR
          value: linkerd-identity.linkerd.svc.cluster.local:8080
        - name: LINKERD2_PROXY_IDENTITY_SVC_NAME
          value: linkerd-identity.$(L5D_NS).serviceaccount.identity.$(L5D_NS).$(L5D_TRUST_DOMAIN)
        - name: LINKERD2_PROXY_DESTINATION_SVC_NAME
          value: linkerd-controller.$(L5D_NS).serviceaccount.identity.$(L5D_NS).$(L5D_TRUST_DOMAIN)
        image: gcr.io/linkerd-io/proxy:dev-undefined
        imagePullPolicy: IfNotPresent
        livenessProbe:
          httpGet:
            path: /metrics
            port: 4191
          initialDelaySeconds: 10
        name: linkerd-proxy
        ports:
        - containerPort: 4143
          name: linkerd-proxy
        - containerPort: 4191
          name: linkerd-metrics
        readinessProbe:
          httpGet:
            path: /metrics
            port: 4191
          initialDelaySeconds: 10
        resources: {}
        securityContext:
          runAsUser: 2102
        terminationMessagePolicy: FallbackToLogsOnError
        volumeMounts:
        - mountPath: /var/run/linkerd/identity/end-entity
          name: linkerd-identity-end-entity
      serviceAccountName: linkerd-web
      volumes:
      - emptyDir:
          medium: Memory
        name: linkerd-identity-end-entity
status: {}
---
###
### Prometheus
###
---
kind: ServiceAccount
apiVersion: v1
metadata:
  name: linkerd-prometheus
  namespace: linkerd
---
kind: ClusterRole
apiVersion: rbac.authorization.k8s.io/v1beta1
metadata:
  name: linkerd-linkerd-prometheus
rules:
- apiGroups: [""]
  resources: ["pods"]
  verbs: ["get", "list", "watch"]
---
kind: ClusterRoleBinding
apiVersion: rbac.authorization.k8s.io/v1beta1
metadata:
  name: linkerd-linkerd-prometheus
roleRef:
  apiGroup: rbac.authorization.k8s.io
  kind: ClusterRole
  name: linkerd-linkerd-prometheus
subjects:
- kind: ServiceAccount
  name: linkerd-prometheus
  namespace: linkerd
---
kind: Service
apiVersion: v1
metadata:
  name: linkerd-prometheus
  namespace: linkerd
  labels:
    linkerd.io/control-plane-component: prometheus
  annotations:
    linkerd.io/created-by: linkerd/cli dev-undefined
spec:
  type: ClusterIP
  selector:
    linkerd.io/control-plane-component: prometheus
  ports:
  - name: admin-http
    port: 9090
    targetPort: 9090
---
apiVersion: extensions/v1beta1
kind: Deployment
metadata:
  annotations:
    linkerd.io/created-by: linkerd/cli dev-undefined
  creationTimestamp: null
  labels:
    linkerd.io/control-plane-component: prometheus
  name: linkerd-prometheus
  namespace: linkerd
spec:
  replicas: 1
  strategy: {}
  template:
    metadata:
      annotations:
        linkerd.io/created-by: linkerd/cli dev-undefined
        linkerd.io/identity-mode: default
        linkerd.io/proxy-version: dev-undefined
      creationTimestamp: null
      labels:
        linkerd.io/control-plane-component: prometheus
        linkerd.io/control-plane-ns: linkerd
        linkerd.io/proxy-deployment: linkerd-prometheus
    spec:
      containers:
      - args:
        - --storage.tsdb.path=/data
        - --storage.tsdb.retention=6h
        - --config.file=/etc/prometheus/prometheus.yml
        image: prom/prometheus:v2.7.1
        imagePullPolicy: IfNotPresent
        livenessProbe:
          httpGet:
            path: /-/healthy
            port: 9090
          initialDelaySeconds: 30
          timeoutSeconds: 30
        name: prometheus
        ports:
        - containerPort: 9090
          name: admin-http
        readinessProbe:
          httpGet:
            path: /-/ready
            port: 9090
          initialDelaySeconds: 30
          timeoutSeconds: 30
        resources: {}
        securityContext:
          runAsUser: 65534
        volumeMounts:
        - mountPath: /data
          name: data
        - mountPath: /etc/prometheus
          name: prometheus-config
          readOnly: true
      - args:
        - |2

          set -eu
          export PATH="/var/lib/linkerd/bin:${PATH:-/usr/bin:/bin}"
          if [ -z "${LINKERD2_PROXY_IDENTITY_DISABLED:-}" ]; then
            linkerd2-proxy-identity -dir "$LINKERD2_PROXY_IDENTITY_DIR" -name "$LINKERD2_PROXY_IDENTITY_LOCAL_NAME"
          fi
          linkerd2-proxy
        command:
        - /bin/sh
        - -c
        env:
        - name: LINKERD2_PROXY_LOG
          value: warn,linkerd2_proxy=info
        - name: LINKERD2_PROXY_DESTINATION_SVC_ADDR
          value: linkerd-destination.linkerd.svc.cluster.local:8086
        - name: LINKERD2_PROXY_CONTROL_LISTENER
          value: tcp://0.0.0.0:4190
        - name: LINKERD2_PROXY_METRICS_LISTENER
          value: tcp://0.0.0.0:4191
        - name: LINKERD2_PROXY_OUTBOUND_LISTENER
          value: tcp://127.0.0.1:4140
        - name: LINKERD2_PROXY_INBOUND_LISTENER
          value: tcp://0.0.0.0:4143
        - name: LINKERD2_PROXY_DESTINATION_PROFILE_SUFFIXES
          value: .
        - name: LINKERD2_PROXY_INBOUND_ACCEPT_KEEPALIVE
          value: 10000ms
        - name: LINKERD2_PROXY_OUTBOUND_CONNECT_KEEPALIVE
          value: 10000ms
        - name: K8S_NS
          valueFrom:
            fieldRef:
              fieldPath: metadata.namespace
        - name: LINKERD2_PROXY_DESTINATION_CONTEXT
          value: namespace:$(K8S_NS)
        - name: LINKERD2_PROXY_OUTBOUND_ROUTER_CAPACITY
          value: "10000"
        - name: K8S_SA
          valueFrom:
            fieldRef:
              fieldPath: spec.serviceAccountName
        - name: L5D_NS
          value: linkerd
        - name: L5D_TRUST_DOMAIN
          value: trust.domain
        - name: LINKERD2_PROXY_IDENTITY_LOCAL_NAME
          value: $(K8S_SA).$(K8S_NS).serviceaccount.identity.$(L5D_NS).$(L5D_TRUST_DOMAIN)
        - name: LINKERD2_PROXY_IDENTITY_DIR
          value: /var/run/linkerd/identity/end-entity
        - name: LINKERD2_PROXY_IDENTITY_TRUST_ANCHORS
          value: |-
            -----BEGIN CERTIFICATE-----
            MIIBYDCCAQegAwIBAgIBATAKBggqhkjOPQQDAjAYMRYwFAYDVQQDEw1jbHVzdGVy
            LmxvY2FsMB4XDTE5MDMwMzAxNTk1MloXDTI5MDIyODAyMDM1MlowGDEWMBQGA1UE
            AxMNY2x1c3Rlci5sb2NhbDBZMBMGByqGSM49AgEGCCqGSM49AwEHA0IABAChpAt0
            xtgO9qbVtEtDK80N6iCL2Htyf2kIv2m5QkJ1y0TFQi5hTVe3wtspJ8YpZF0pl364
            6TiYeXB8tOOhIACjQjBAMA4GA1UdDwEB/wQEAwIBBjAdBgNVHSUEFjAUBggrBgEF
            BQcDAQYIKwYBBQUHAwIwDwYDVR0TAQH/BAUwAwEB/zAKBggqhkjOPQQDAgNHADBE
            AiBQ/AAwF8kG8VOmRSUTPakSSa/N4mqK2HsZuhQXCmiZHwIgZEzI5DCkpU7w3SIv
            OLO4Zsk1XrGZHGsmyiEyvYF9lpY=
             -----END CERTIFICATE-----
        - name: LINKERD2_PROXY_IDENTITY_SVC_ADDR
          value: linkerd-identity.linkerd.svc.cluster.local:8080
        - name: LINKERD2_PROXY_IDENTITY_SVC_NAME
          value: linkerd-identity.$(L5D_NS).serviceaccount.identity.$(L5D_NS).$(L5D_TRUST_DOMAIN)
        - name: LINKERD2_PROXY_DESTINATION_SVC_NAME
          value: linkerd-controller.$(L5D_NS).serviceaccount.identity.$(L5D_NS).$(L5D_TRUST_DOMAIN)
        image: gcr.io/linkerd-io/proxy:dev-undefined
        imagePullPolicy: IfNotPresent
        livenessProbe:
          httpGet:
            path: /metrics
            port: 4191
          initialDelaySeconds: 10
        name: linkerd-proxy
        ports:
        - containerPort: 4143
          name: linkerd-proxy
        - containerPort: 4191
          name: linkerd-metrics
        readinessProbe:
          httpGet:
            path: /metrics
            port: 4191
          initialDelaySeconds: 10
        resources: {}
        securityContext:
          runAsUser: 2102
        terminationMessagePolicy: FallbackToLogsOnError
        volumeMounts:
        - mountPath: /var/run/linkerd/identity/end-entity
          name: linkerd-identity-end-entity
      serviceAccountName: linkerd-prometheus
      volumes:
      - emptyDir: {}
        name: data
      - configMap:
          name: linkerd-prometheus-config
        name: prometheus-config
      - emptyDir:
          medium: Memory
        name: linkerd-identity-end-entity
status: {}
---
kind: ConfigMap
apiVersion: v1
metadata:
  name: linkerd-prometheus-config
  namespace: linkerd
  labels:
    linkerd.io/control-plane-component: prometheus
  annotations:
    linkerd.io/created-by: linkerd/cli dev-undefined
data:
  prometheus.yml: |-
    global:
      scrape_interval: 10s
      scrape_timeout: 10s
      evaluation_interval: 10s

    rule_files:
    - /etc/prometheus/*_rules.yml

    scrape_configs:
    - job_name: 'prometheus'
      static_configs:
      - targets: ['localhost:9090']

    - job_name: 'grafana'
      kubernetes_sd_configs:
      - role: pod
        namespaces:
          names: ['linkerd']
      relabel_configs:
      - source_labels:
        - __meta_kubernetes_pod_container_name
        action: keep
        regex: ^grafana$

    - job_name: 'linkerd-controller'
      kubernetes_sd_configs:
      - role: pod
        namespaces:
          names: ['linkerd']
      relabel_configs:
      - source_labels:
        - __meta_kubernetes_pod_label_linkerd_io_control_plane_component
        - __meta_kubernetes_pod_container_port_name
        action: keep
        regex: (.*);admin-http$
      - source_labels: [__meta_kubernetes_pod_container_name]
        action: replace
        target_label: component

    - job_name: 'linkerd-proxy'
      kubernetes_sd_configs:
      - role: pod
      relabel_configs:
      - source_labels:
        - __meta_kubernetes_pod_container_name
        - __meta_kubernetes_pod_container_port_name
        - __meta_kubernetes_pod_label_linkerd_io_control_plane_ns
        action: keep
        regex: ^linkerd-proxy;linkerd-metrics;linkerd$
      - source_labels: [__meta_kubernetes_namespace]
        action: replace
        target_label: namespace
      - source_labels: [__meta_kubernetes_pod_name]
        action: replace
        target_label: pod
      # special case k8s' "job" label, to not interfere with prometheus' "job"
      # label
      # __meta_kubernetes_pod_label_linkerd_io_proxy_job=foo =>
      # k8s_job=foo
      - source_labels: [__meta_kubernetes_pod_label_linkerd_io_proxy_job]
        action: replace
        target_label: k8s_job
      # drop __meta_kubernetes_pod_label_linkerd_io_proxy_job
      - action: labeldrop
        regex: __meta_kubernetes_pod_label_linkerd_io_proxy_job
      # __meta_kubernetes_pod_label_linkerd_io_proxy_deployment=foo =>
      # deployment=foo
      - action: labelmap
        regex: __meta_kubernetes_pod_label_linkerd_io_proxy_(.+)
      # drop all labels that we just made copies of in the previous labelmap
      - action: labeldrop
        regex: __meta_kubernetes_pod_label_linkerd_io_proxy_(.+)
      # __meta_kubernetes_pod_label_linkerd_io_foo=bar =>
      # foo=bar
      - action: labelmap
        regex: __meta_kubernetes_pod_label_linkerd_io_(.+)
---
###
### Grafana
###
---
kind: ServiceAccount
apiVersion: v1
metadata:
  name: linkerd-grafana
  namespace: linkerd
---
kind: Service
apiVersion: v1
metadata:
  name: linkerd-grafana
  namespace: linkerd
  labels:
    linkerd.io/control-plane-component: grafana
  annotations:
    linkerd.io/created-by: linkerd/cli dev-undefined
spec:
  type: ClusterIP
  selector:
    linkerd.io/control-plane-component: grafana
  ports:
  - name: http
    port: 3000
    targetPort: 3000
---
apiVersion: extensions/v1beta1
kind: Deployment
metadata:
  annotations:
    linkerd.io/created-by: linkerd/cli dev-undefined
  creationTimestamp: null
  labels:
    linkerd.io/control-plane-component: grafana
  name: linkerd-grafana
  namespace: linkerd
spec:
  replicas: 1
  strategy: {}
  template:
    metadata:
      annotations:
        linkerd.io/created-by: linkerd/cli dev-undefined
        linkerd.io/identity-mode: default
        linkerd.io/proxy-version: dev-undefined
      creationTimestamp: null
      labels:
        linkerd.io/control-plane-component: grafana
        linkerd.io/control-plane-ns: linkerd
        linkerd.io/proxy-deployment: linkerd-grafana
    spec:
      containers:
      - env:
        - name: GF_PATHS_DATA
          value: /data
        image: gcr.io/linkerd-io/grafana:dev-undefined
        imagePullPolicy: IfNotPresent
        livenessProbe:
          httpGet:
            path: /api/health
            port: 3000
          initialDelaySeconds: 30
        name: grafana
        ports:
        - containerPort: 3000
          name: http
        readinessProbe:
          httpGet:
            path: /api/health
            port: 3000
        resources: {}
        securityContext:
          runAsUser: 472
        volumeMounts:
        - mountPath: /data
          name: data
        - mountPath: /etc/grafana
          name: grafana-config
          readOnly: true
      - args:
        - |2

          set -eu
          export PATH="/var/lib/linkerd/bin:${PATH:-/usr/bin:/bin}"
          if [ -z "${LINKERD2_PROXY_IDENTITY_DISABLED:-}" ]; then
            linkerd2-proxy-identity -dir "$LINKERD2_PROXY_IDENTITY_DIR" -name "$LINKERD2_PROXY_IDENTITY_LOCAL_NAME"
          fi
          linkerd2-proxy
        command:
        - /bin/sh
        - -c
        env:
        - name: LINKERD2_PROXY_LOG
          value: warn,linkerd2_proxy=info
        - name: LINKERD2_PROXY_DESTINATION_SVC_ADDR
          value: linkerd-destination.linkerd.svc.cluster.local:8086
        - name: LINKERD2_PROXY_CONTROL_LISTENER
          value: tcp://0.0.0.0:4190
        - name: LINKERD2_PROXY_METRICS_LISTENER
          value: tcp://0.0.0.0:4191
        - name: LINKERD2_PROXY_OUTBOUND_LISTENER
          value: tcp://127.0.0.1:4140
        - name: LINKERD2_PROXY_INBOUND_LISTENER
          value: tcp://0.0.0.0:4143
        - name: LINKERD2_PROXY_DESTINATION_PROFILE_SUFFIXES
          value: .
        - name: LINKERD2_PROXY_INBOUND_ACCEPT_KEEPALIVE
          value: 10000ms
        - name: LINKERD2_PROXY_OUTBOUND_CONNECT_KEEPALIVE
          value: 10000ms
        - name: K8S_NS
          valueFrom:
            fieldRef:
              fieldPath: metadata.namespace
        - name: LINKERD2_PROXY_DESTINATION_CONTEXT
          value: namespace:$(K8S_NS)
        - name: K8S_SA
          valueFrom:
            fieldRef:
              fieldPath: spec.serviceAccountName
        - name: L5D_NS
          value: linkerd
        - name: L5D_TRUST_DOMAIN
          value: trust.domain
        - name: LINKERD2_PROXY_IDENTITY_LOCAL_NAME
          value: $(K8S_SA).$(K8S_NS).serviceaccount.identity.$(L5D_NS).$(L5D_TRUST_DOMAIN)
        - name: LINKERD2_PROXY_IDENTITY_DIR
          value: /var/run/linkerd/identity/end-entity
        - name: LINKERD2_PROXY_IDENTITY_TRUST_ANCHORS
          value: |-
            -----BEGIN CERTIFICATE-----
            MIIBYDCCAQegAwIBAgIBATAKBggqhkjOPQQDAjAYMRYwFAYDVQQDEw1jbHVzdGVy
            LmxvY2FsMB4XDTE5MDMwMzAxNTk1MloXDTI5MDIyODAyMDM1MlowGDEWMBQGA1UE
            AxMNY2x1c3Rlci5sb2NhbDBZMBMGByqGSM49AgEGCCqGSM49AwEHA0IABAChpAt0
            xtgO9qbVtEtDK80N6iCL2Htyf2kIv2m5QkJ1y0TFQi5hTVe3wtspJ8YpZF0pl364
            6TiYeXB8tOOhIACjQjBAMA4GA1UdDwEB/wQEAwIBBjAdBgNVHSUEFjAUBggrBgEF
            BQcDAQYIKwYBBQUHAwIwDwYDVR0TAQH/BAUwAwEB/zAKBggqhkjOPQQDAgNHADBE
            AiBQ/AAwF8kG8VOmRSUTPakSSa/N4mqK2HsZuhQXCmiZHwIgZEzI5DCkpU7w3SIv
            OLO4Zsk1XrGZHGsmyiEyvYF9lpY=
             -----END CERTIFICATE-----
        - name: LINKERD2_PROXY_IDENTITY_SVC_ADDR
          value: linkerd-identity.linkerd.svc.cluster.local:8080
        - name: LINKERD2_PROXY_IDENTITY_SVC_NAME
          value: linkerd-identity.$(L5D_NS).serviceaccount.identity.$(L5D_NS).$(L5D_TRUST_DOMAIN)
        - name: LINKERD2_PROXY_DESTINATION_SVC_NAME
          value: linkerd-controller.$(L5D_NS).serviceaccount.identity.$(L5D_NS).$(L5D_TRUST_DOMAIN)
        image: gcr.io/linkerd-io/proxy:dev-undefined
        imagePullPolicy: IfNotPresent
        livenessProbe:
          httpGet:
            path: /metrics
            port: 4191
          initialDelaySeconds: 10
        name: linkerd-proxy
        ports:
        - containerPort: 4143
          name: linkerd-proxy
        - containerPort: 4191
          name: linkerd-metrics
        readinessProbe:
          httpGet:
            path: /metrics
            port: 4191
          initialDelaySeconds: 10
        resources: {}
        securityContext:
          runAsUser: 2102
        terminationMessagePolicy: FallbackToLogsOnError
        volumeMounts:
        - mountPath: /var/run/linkerd/identity/end-entity
          name: linkerd-identity-end-entity
      serviceAccountName: linkerd-grafana
      volumes:
      - emptyDir: {}
        name: data
      - configMap:
          items:
          - key: grafana.ini
            path: grafana.ini
          - key: datasources.yaml
            path: provisioning/datasources/datasources.yaml
          - key: dashboards.yaml
            path: provisioning/dashboards/dashboards.yaml
          name: linkerd-grafana-config
        name: grafana-config
      - emptyDir:
          medium: Memory
        name: linkerd-identity-end-entity
status: {}
---
kind: ConfigMap
apiVersion: v1
metadata:
  name: linkerd-grafana-config
  namespace: linkerd
  labels:
    linkerd.io/control-plane-component: grafana
  annotations:
    linkerd.io/created-by: linkerd/cli dev-undefined
data:
  grafana.ini: |-
    instance_name = linkerd-grafana

    [server]
    root_url = %(protocol)s://%(domain)s:/grafana/

    [auth]
    disable_login_form = true

    [auth.anonymous]
    enabled = true
    org_role = Editor

    [auth.basic]
    enabled = false

    [analytics]
    check_for_updates = false

  datasources.yaml: |-
    apiVersion: 1
    datasources:
    - name: prometheus
      type: prometheus
      access: proxy
      orgId: 1
      url: http://linkerd-prometheus.linkerd.svc.cluster.local:9090
      isDefault: true
      jsonData:
        timeInterval: "5s"
      version: 1
      editable: true

  dashboards.yaml: |-
    apiVersion: 1
    providers:
    - name: 'default'
      orgId: 1
      folder: ''
      type: file
      disableDeletion: true
      editable: true
      options:
        path: /var/lib/grafana/dashboards
        homeDashboardId: linkerd-top-line

---
###
### Proxy Injector
###
---
apiVersion: apps/v1
kind: Deployment
metadata:
  annotations:
    linkerd.io/created-by: linkerd/cli dev-undefined
  creationTimestamp: null
  labels:
    linkerd.io/control-plane-component: proxy-injector
  name: linkerd-proxy-injector
  namespace: linkerd
spec:
  replicas: 1
  selector:
    matchLabels:
      linkerd.io/control-plane-component: proxy-injector
  strategy: {}
  template:
    metadata:
      annotations:
        linkerd.io/created-by: linkerd/cli dev-undefined
        linkerd.io/identity-mode: default
        linkerd.io/proxy-version: dev-undefined
      creationTimestamp: null
      labels:
        linkerd.io/control-plane-component: proxy-injector
        linkerd.io/control-plane-ns: linkerd
        linkerd.io/proxy-deployment: linkerd-proxy-injector
    spec:
      containers:
      - args:
        - proxy-injector
        - -controller-namespace=linkerd
        - -log-level=info
        - -no-init-container=true
        image: gcr.io/linkerd-io/controller:dev-undefined
        imagePullPolicy: IfNotPresent
        livenessProbe:
          httpGet:
            path: /ping
            port: 9995
          initialDelaySeconds: 10
        name: proxy-injector
        ports:
        - containerPort: 8443
          name: proxy-injector
        readinessProbe:
          failureThreshold: 7
          httpGet:
            path: /ready
            port: 9995
        resources: {}
        securityContext:
          runAsUser: 2103
        volumeMounts:
        - mountPath: /var/run/linkerd/config
          name: config
      - args:
        - |2

          set -eu
          export PATH="/var/lib/linkerd/bin:${PATH:-/usr/bin:/bin}"
          if [ -z "${LINKERD2_PROXY_IDENTITY_DISABLED:-}" ]; then
            linkerd2-proxy-identity -dir "$LINKERD2_PROXY_IDENTITY_DIR" -name "$LINKERD2_PROXY_IDENTITY_LOCAL_NAME"
          fi
          linkerd2-proxy
        command:
        - /bin/sh
        - -c
        env:
        - name: LINKERD2_PROXY_LOG
          value: warn,linkerd2_proxy=info
        - name: LINKERD2_PROXY_DESTINATION_SVC_ADDR
          value: linkerd-destination.linkerd.svc.cluster.local:8086
        - name: LINKERD2_PROXY_CONTROL_LISTENER
          value: tcp://0.0.0.0:4190
        - name: LINKERD2_PROXY_METRICS_LISTENER
          value: tcp://0.0.0.0:4191
        - name: LINKERD2_PROXY_OUTBOUND_LISTENER
          value: tcp://127.0.0.1:4140
        - name: LINKERD2_PROXY_INBOUND_LISTENER
          value: tcp://0.0.0.0:4143
        - name: LINKERD2_PROXY_DESTINATION_PROFILE_SUFFIXES
          value: .
        - name: LINKERD2_PROXY_INBOUND_ACCEPT_KEEPALIVE
          value: 10000ms
        - name: LINKERD2_PROXY_OUTBOUND_CONNECT_KEEPALIVE
          value: 10000ms
        - name: K8S_NS
          valueFrom:
            fieldRef:
              fieldPath: metadata.namespace
        - name: LINKERD2_PROXY_DESTINATION_CONTEXT
          value: namespace:$(K8S_NS)
        - name: K8S_SA
          valueFrom:
            fieldRef:
              fieldPath: spec.serviceAccountName
        - name: L5D_NS
          value: linkerd
        - name: L5D_TRUST_DOMAIN
          value: trust.domain
        - name: LINKERD2_PROXY_IDENTITY_LOCAL_NAME
          value: $(K8S_SA).$(K8S_NS).serviceaccount.identity.$(L5D_NS).$(L5D_TRUST_DOMAIN)
        - name: LINKERD2_PROXY_IDENTITY_DIR
          value: /var/run/linkerd/identity/end-entity
        - name: LINKERD2_PROXY_IDENTITY_TRUST_ANCHORS
          value: |-
            -----BEGIN CERTIFICATE-----
            MIIBYDCCAQegAwIBAgIBATAKBggqhkjOPQQDAjAYMRYwFAYDVQQDEw1jbHVzdGVy
            LmxvY2FsMB4XDTE5MDMwMzAxNTk1MloXDTI5MDIyODAyMDM1MlowGDEWMBQGA1UE
            AxMNY2x1c3Rlci5sb2NhbDBZMBMGByqGSM49AgEGCCqGSM49AwEHA0IABAChpAt0
            xtgO9qbVtEtDK80N6iCL2Htyf2kIv2m5QkJ1y0TFQi5hTVe3wtspJ8YpZF0pl364
            6TiYeXB8tOOhIACjQjBAMA4GA1UdDwEB/wQEAwIBBjAdBgNVHSUEFjAUBggrBgEF
            BQcDAQYIKwYBBQUHAwIwDwYDVR0TAQH/BAUwAwEB/zAKBggqhkjOPQQDAgNHADBE
            AiBQ/AAwF8kG8VOmRSUTPakSSa/N4mqK2HsZuhQXCmiZHwIgZEzI5DCkpU7w3SIv
            OLO4Zsk1XrGZHGsmyiEyvYF9lpY=
             -----END CERTIFICATE-----
        - name: LINKERD2_PROXY_IDENTITY_SVC_ADDR
          value: linkerd-identity.linkerd.svc.cluster.local:8080
        - name: LINKERD2_PROXY_IDENTITY_SVC_NAME
          value: linkerd-identity.$(L5D_NS).serviceaccount.identity.$(L5D_NS).$(L5D_TRUST_DOMAIN)
        - name: LINKERD2_PROXY_DESTINATION_SVC_NAME
          value: linkerd-controller.$(L5D_NS).serviceaccount.identity.$(L5D_NS).$(L5D_TRUST_DOMAIN)
        image: gcr.io/linkerd-io/proxy:dev-undefined
        imagePullPolicy: IfNotPresent
        livenessProbe:
          httpGet:
            path: /metrics
            port: 4191
          initialDelaySeconds: 10
        name: linkerd-proxy
        ports:
        - containerPort: 4143
          name: linkerd-proxy
        - containerPort: 4191
          name: linkerd-metrics
        readinessProbe:
          httpGet:
            path: /metrics
            port: 4191
          initialDelaySeconds: 10
        resources: {}
        securityContext:
          runAsUser: 2102
        terminationMessagePolicy: FallbackToLogsOnError
        volumeMounts:
        - mountPath: /var/run/linkerd/identity/end-entity
          name: linkerd-identity-end-entity
      serviceAccountName: linkerd-proxy-injector
      volumes:
      - configMap:
          name: linkerd-config
        name: config
      - emptyDir:
          medium: Memory
        name: linkerd-identity-end-entity
status: {}
---
kind: ServiceAccount
apiVersion: v1
metadata:
  name: linkerd-proxy-injector
  namespace: linkerd
---
kind: ClusterRole
apiVersion: rbac.authorization.k8s.io/v1
metadata:
  name: linkerd-linkerd-proxy-injector
rules:
- apiGroups: ["admissionregistration.k8s.io"]
  resources: ["mutatingwebhookconfigurations"]
  verbs: ["create", "get", "delete"]
- apiGroups: [""]
  resources: ["namespaces"]
  verbs: ["get"]
---
kind: ClusterRoleBinding
apiVersion: rbac.authorization.k8s.io/v1
metadata:
  name: linkerd-linkerd-proxy-injector
subjects:
- kind: ServiceAccount
  name: linkerd-proxy-injector
  namespace: linkerd
  apiGroup: ""
roleRef:
  kind: ClusterRole
  name: linkerd-linkerd-proxy-injector
  apiGroup: rbac.authorization.k8s.io
---
kind: Service
apiVersion: v1
metadata:
  name: linkerd-proxy-injector
  namespace: linkerd
  labels:
    linkerd.io/control-plane-component: proxy-injector
  annotations:
    linkerd.io/created-by: linkerd/cli dev-undefined
spec:
  type: ClusterIP
  selector:
    linkerd.io/control-plane-component: proxy-injector
  ports:
  - name: proxy-injector
    port: 443
    targetPort: proxy-injector
---<|MERGE_RESOLUTION|>--- conflicted
+++ resolved
@@ -55,6 +55,28 @@
   - name: grpc
     port: 8080
     targetPort: 8080
+---
+kind: ConfigMap
+apiVersion: v1
+metadata:
+  name: linkerd-identity-trust-anchors
+  namespace: linkerd
+  labels:
+    linkerd.io/control-plane-component: identity
+  annotations:
+    linkerd.io/created-by: linkerd/cli dev-undefined
+data:
+  trust-anchors.pem: |-
+    -----BEGIN CERTIFICATE-----
+    MIIBYDCCAQegAwIBAgIBATAKBggqhkjOPQQDAjAYMRYwFAYDVQQDEw1jbHVzdGVy
+    LmxvY2FsMB4XDTE5MDMwMzAxNTk1MloXDTI5MDIyODAyMDM1MlowGDEWMBQGA1UE
+    AxMNY2x1c3Rlci5sb2NhbDBZMBMGByqGSM49AgEGCCqGSM49AwEHA0IABAChpAt0
+    xtgO9qbVtEtDK80N6iCL2Htyf2kIv2m5QkJ1y0TFQi5hTVe3wtspJ8YpZF0pl364
+    6TiYeXB8tOOhIACjQjBAMA4GA1UdDwEB/wQEAwIBBjAdBgNVHSUEFjAUBggrBgEF
+    BQcDAQYIKwYBBQUHAwIwDwYDVR0TAQH/BAUwAwEB/zAKBggqhkjOPQQDAgNHADBE
+    AiBQ/AAwF8kG8VOmRSUTPakSSa/N4mqK2HsZuhQXCmiZHwIgZEzI5DCkpU7w3SIv
+    OLO4Zsk1XrGZHGsmyiEyvYF9lpY=
+     -----END CERTIFICATE-----
 ---
 kind: Secret
 apiVersion: v1
@@ -146,13 +168,13 @@
         - name: LINKERD2_PROXY_DESTINATION_SVC_ADDR
           value: linkerd-destination.linkerd.svc.cluster.local:8086
         - name: LINKERD2_PROXY_CONTROL_LISTENER
-          value: tcp://0.0.0.0:4190
+          value: 0.0.0.0:4190
         - name: LINKERD2_PROXY_METRICS_LISTENER
-          value: tcp://0.0.0.0:4191
+          value: 0.0.0.0:4191
         - name: LINKERD2_PROXY_OUTBOUND_LISTENER
-          value: tcp://127.0.0.1:4140
+          value: 127.0.0.1:4140
         - name: LINKERD2_PROXY_INBOUND_LISTENER
-          value: tcp://0.0.0.0:4143
+          value: 0.0.0.0:4143
         - name: LINKERD2_PROXY_DESTINATION_PROFILE_SUFFIXES
           value: .
         - name: LINKERD2_PROXY_INBOUND_ACCEPT_KEEPALIVE
@@ -164,17 +186,7 @@
             fieldRef:
               fieldPath: metadata.namespace
         - name: LINKERD2_PROXY_DESTINATION_CONTEXT
-          value: namespace:$(K8S_NS)
-        - name: K8S_SA
-          valueFrom:
-            fieldRef:
-              fieldPath: spec.serviceAccountName
-        - name: L5D_NS
-          value: linkerd
-        - name: L5D_TRUST_DOMAIN
-          value: trust.domain
-        - name: LINKERD2_PROXY_IDENTITY_LOCAL_NAME
-          value: $(K8S_SA).$(K8S_NS).serviceaccount.identity.$(L5D_NS).$(L5D_TRUST_DOMAIN)
+          value: ns:$(K8S_NS)
         - name: LINKERD2_PROXY_IDENTITY_DIR
           value: /var/run/linkerd/identity/end-entity
         - name: LINKERD2_PROXY_IDENTITY_TRUST_ANCHORS
@@ -189,8 +201,20 @@
             AiBQ/AAwF8kG8VOmRSUTPakSSa/N4mqK2HsZuhQXCmiZHwIgZEzI5DCkpU7w3SIv
             OLO4Zsk1XrGZHGsmyiEyvYF9lpY=
              -----END CERTIFICATE-----
+        - name: LINKERD2_PROXY_IDENTITY_TOKEN_FILE
+          value: /var/run/secrets/kubernetes.io/serviceaccount/token
         - name: LINKERD2_PROXY_IDENTITY_SVC_ADDR
           value: localhost.:8080
+        - name: K8S_SA
+          valueFrom:
+            fieldRef:
+              fieldPath: spec.serviceAccountName
+        - name: L5D_NS
+          value: linkerd
+        - name: L5D_TRUST_DOMAIN
+          value: trust.domain
+        - name: LINKERD2_PROXY_IDENTITY_LOCAL_NAME
+          value: $(K8S_SA).$(K8S_NS).serviceaccount.identity.$(L5D_NS).$(L5D_TRUST_DOMAIN)
         - name: LINKERD2_PROXY_IDENTITY_SVC_NAME
           value: linkerd-identity.$(L5D_NS).serviceaccount.identity.$(L5D_NS).$(L5D_TRUST_DOMAIN)
         - name: LINKERD2_PROXY_DESTINATION_SVC_NAME
@@ -441,13 +465,13 @@
         - name: LINKERD2_PROXY_DESTINATION_SVC_ADDR
           value: localhost.:8086
         - name: LINKERD2_PROXY_CONTROL_LISTENER
-          value: tcp://0.0.0.0:4190
+          value: 0.0.0.0:4190
         - name: LINKERD2_PROXY_METRICS_LISTENER
-          value: tcp://0.0.0.0:4191
+          value: 0.0.0.0:4191
         - name: LINKERD2_PROXY_OUTBOUND_LISTENER
-          value: tcp://127.0.0.1:4140
+          value: 127.0.0.1:4140
         - name: LINKERD2_PROXY_INBOUND_LISTENER
-          value: tcp://0.0.0.0:4143
+          value: 0.0.0.0:4143
         - name: LINKERD2_PROXY_DESTINATION_PROFILE_SUFFIXES
           value: .
         - name: LINKERD2_PROXY_INBOUND_ACCEPT_KEEPALIVE
@@ -459,17 +483,7 @@
             fieldRef:
               fieldPath: metadata.namespace
         - name: LINKERD2_PROXY_DESTINATION_CONTEXT
-          value: namespace:$(K8S_NS)
-        - name: K8S_SA
-          valueFrom:
-            fieldRef:
-              fieldPath: spec.serviceAccountName
-        - name: L5D_NS
-          value: linkerd
-        - name: L5D_TRUST_DOMAIN
-          value: trust.domain
-        - name: LINKERD2_PROXY_IDENTITY_LOCAL_NAME
-          value: $(K8S_SA).$(K8S_NS).serviceaccount.identity.$(L5D_NS).$(L5D_TRUST_DOMAIN)
+          value: ns:$(K8S_NS)
         - name: LINKERD2_PROXY_IDENTITY_DIR
           value: /var/run/linkerd/identity/end-entity
         - name: LINKERD2_PROXY_IDENTITY_TRUST_ANCHORS
@@ -484,8 +498,20 @@
             AiBQ/AAwF8kG8VOmRSUTPakSSa/N4mqK2HsZuhQXCmiZHwIgZEzI5DCkpU7w3SIv
             OLO4Zsk1XrGZHGsmyiEyvYF9lpY=
              -----END CERTIFICATE-----
+        - name: LINKERD2_PROXY_IDENTITY_TOKEN_FILE
+          value: /var/run/secrets/kubernetes.io/serviceaccount/token
         - name: LINKERD2_PROXY_IDENTITY_SVC_ADDR
           value: linkerd-identity.linkerd.svc.cluster.local:8080
+        - name: K8S_SA
+          valueFrom:
+            fieldRef:
+              fieldPath: spec.serviceAccountName
+        - name: L5D_NS
+          value: linkerd
+        - name: L5D_TRUST_DOMAIN
+          value: trust.domain
+        - name: LINKERD2_PROXY_IDENTITY_LOCAL_NAME
+          value: $(K8S_SA).$(K8S_NS).serviceaccount.identity.$(L5D_NS).$(L5D_TRUST_DOMAIN)
         - name: LINKERD2_PROXY_IDENTITY_SVC_NAME
           value: linkerd-identity.$(L5D_NS).serviceaccount.identity.$(L5D_NS).$(L5D_TRUST_DOMAIN)
         - name: LINKERD2_PROXY_DESTINATION_SVC_NAME
@@ -520,20 +546,9 @@
       - configMap:
           name: linkerd-config
         name: config
-<<<<<<< HEAD
       - emptyDir:
           medium: Memory
         name: linkerd-identity-end-entity
-=======
-      - configMap:
-          name: linkerd-ca-bundle
-          optional: true
-        name: linkerd-trust-anchors
-      - name: linkerd-secrets
-        secret:
-          optional: true
-          secretName: linkerd-controller-deployment-tls-linkerd-io
->>>>>>> 3d5e7eeb
 status: {}
 ---
 kind: ConfigMap
@@ -758,13 +773,13 @@
         - name: LINKERD2_PROXY_DESTINATION_SVC_ADDR
           value: linkerd-destination.linkerd.svc.cluster.local:8086
         - name: LINKERD2_PROXY_CONTROL_LISTENER
-          value: tcp://0.0.0.0:4190
+          value: 0.0.0.0:4190
         - name: LINKERD2_PROXY_METRICS_LISTENER
-          value: tcp://0.0.0.0:4191
+          value: 0.0.0.0:4191
         - name: LINKERD2_PROXY_OUTBOUND_LISTENER
-          value: tcp://127.0.0.1:4140
+          value: 127.0.0.1:4140
         - name: LINKERD2_PROXY_INBOUND_LISTENER
-          value: tcp://0.0.0.0:4143
+          value: 0.0.0.0:4143
         - name: LINKERD2_PROXY_DESTINATION_PROFILE_SUFFIXES
           value: .
         - name: LINKERD2_PROXY_INBOUND_ACCEPT_KEEPALIVE
@@ -776,17 +791,7 @@
             fieldRef:
               fieldPath: metadata.namespace
         - name: LINKERD2_PROXY_DESTINATION_CONTEXT
-          value: namespace:$(K8S_NS)
-        - name: K8S_SA
-          valueFrom:
-            fieldRef:
-              fieldPath: spec.serviceAccountName
-        - name: L5D_NS
-          value: linkerd
-        - name: L5D_TRUST_DOMAIN
-          value: trust.domain
-        - name: LINKERD2_PROXY_IDENTITY_LOCAL_NAME
-          value: $(K8S_SA).$(K8S_NS).serviceaccount.identity.$(L5D_NS).$(L5D_TRUST_DOMAIN)
+          value: ns:$(K8S_NS)
         - name: LINKERD2_PROXY_IDENTITY_DIR
           value: /var/run/linkerd/identity/end-entity
         - name: LINKERD2_PROXY_IDENTITY_TRUST_ANCHORS
@@ -801,8 +806,20 @@
             AiBQ/AAwF8kG8VOmRSUTPakSSa/N4mqK2HsZuhQXCmiZHwIgZEzI5DCkpU7w3SIv
             OLO4Zsk1XrGZHGsmyiEyvYF9lpY=
              -----END CERTIFICATE-----
+        - name: LINKERD2_PROXY_IDENTITY_TOKEN_FILE
+          value: /var/run/secrets/kubernetes.io/serviceaccount/token
         - name: LINKERD2_PROXY_IDENTITY_SVC_ADDR
           value: linkerd-identity.linkerd.svc.cluster.local:8080
+        - name: K8S_SA
+          valueFrom:
+            fieldRef:
+              fieldPath: spec.serviceAccountName
+        - name: L5D_NS
+          value: linkerd
+        - name: L5D_TRUST_DOMAIN
+          value: trust.domain
+        - name: LINKERD2_PROXY_IDENTITY_LOCAL_NAME
+          value: $(K8S_SA).$(K8S_NS).serviceaccount.identity.$(L5D_NS).$(L5D_TRUST_DOMAIN)
         - name: LINKERD2_PROXY_IDENTITY_SVC_NAME
           value: linkerd-identity.$(L5D_NS).serviceaccount.identity.$(L5D_NS).$(L5D_TRUST_DOMAIN)
         - name: LINKERD2_PROXY_DESTINATION_SVC_NAME
@@ -964,13 +981,13 @@
         - name: LINKERD2_PROXY_DESTINATION_SVC_ADDR
           value: linkerd-destination.linkerd.svc.cluster.local:8086
         - name: LINKERD2_PROXY_CONTROL_LISTENER
-          value: tcp://0.0.0.0:4190
+          value: 0.0.0.0:4190
         - name: LINKERD2_PROXY_METRICS_LISTENER
-          value: tcp://0.0.0.0:4191
+          value: 0.0.0.0:4191
         - name: LINKERD2_PROXY_OUTBOUND_LISTENER
-          value: tcp://127.0.0.1:4140
+          value: 127.0.0.1:4140
         - name: LINKERD2_PROXY_INBOUND_LISTENER
-          value: tcp://0.0.0.0:4143
+          value: 0.0.0.0:4143
         - name: LINKERD2_PROXY_DESTINATION_PROFILE_SUFFIXES
           value: .
         - name: LINKERD2_PROXY_INBOUND_ACCEPT_KEEPALIVE
@@ -982,19 +999,9 @@
             fieldRef:
               fieldPath: metadata.namespace
         - name: LINKERD2_PROXY_DESTINATION_CONTEXT
-          value: namespace:$(K8S_NS)
+          value: ns:$(K8S_NS)
         - name: LINKERD2_PROXY_OUTBOUND_ROUTER_CAPACITY
           value: "10000"
-        - name: K8S_SA
-          valueFrom:
-            fieldRef:
-              fieldPath: spec.serviceAccountName
-        - name: L5D_NS
-          value: linkerd
-        - name: L5D_TRUST_DOMAIN
-          value: trust.domain
-        - name: LINKERD2_PROXY_IDENTITY_LOCAL_NAME
-          value: $(K8S_SA).$(K8S_NS).serviceaccount.identity.$(L5D_NS).$(L5D_TRUST_DOMAIN)
         - name: LINKERD2_PROXY_IDENTITY_DIR
           value: /var/run/linkerd/identity/end-entity
         - name: LINKERD2_PROXY_IDENTITY_TRUST_ANCHORS
@@ -1009,8 +1016,20 @@
             AiBQ/AAwF8kG8VOmRSUTPakSSa/N4mqK2HsZuhQXCmiZHwIgZEzI5DCkpU7w3SIv
             OLO4Zsk1XrGZHGsmyiEyvYF9lpY=
              -----END CERTIFICATE-----
+        - name: LINKERD2_PROXY_IDENTITY_TOKEN_FILE
+          value: /var/run/secrets/kubernetes.io/serviceaccount/token
         - name: LINKERD2_PROXY_IDENTITY_SVC_ADDR
           value: linkerd-identity.linkerd.svc.cluster.local:8080
+        - name: K8S_SA
+          valueFrom:
+            fieldRef:
+              fieldPath: spec.serviceAccountName
+        - name: L5D_NS
+          value: linkerd
+        - name: L5D_TRUST_DOMAIN
+          value: trust.domain
+        - name: LINKERD2_PROXY_IDENTITY_LOCAL_NAME
+          value: $(K8S_SA).$(K8S_NS).serviceaccount.identity.$(L5D_NS).$(L5D_TRUST_DOMAIN)
         - name: LINKERD2_PROXY_IDENTITY_SVC_NAME
           value: linkerd-identity.$(L5D_NS).serviceaccount.identity.$(L5D_NS).$(L5D_TRUST_DOMAIN)
         - name: LINKERD2_PROXY_DESTINATION_SVC_NAME
@@ -1239,13 +1258,13 @@
         - name: LINKERD2_PROXY_DESTINATION_SVC_ADDR
           value: linkerd-destination.linkerd.svc.cluster.local:8086
         - name: LINKERD2_PROXY_CONTROL_LISTENER
-          value: tcp://0.0.0.0:4190
+          value: 0.0.0.0:4190
         - name: LINKERD2_PROXY_METRICS_LISTENER
-          value: tcp://0.0.0.0:4191
+          value: 0.0.0.0:4191
         - name: LINKERD2_PROXY_OUTBOUND_LISTENER
-          value: tcp://127.0.0.1:4140
+          value: 127.0.0.1:4140
         - name: LINKERD2_PROXY_INBOUND_LISTENER
-          value: tcp://0.0.0.0:4143
+          value: 0.0.0.0:4143
         - name: LINKERD2_PROXY_DESTINATION_PROFILE_SUFFIXES
           value: .
         - name: LINKERD2_PROXY_INBOUND_ACCEPT_KEEPALIVE
@@ -1257,17 +1276,7 @@
             fieldRef:
               fieldPath: metadata.namespace
         - name: LINKERD2_PROXY_DESTINATION_CONTEXT
-          value: namespace:$(K8S_NS)
-        - name: K8S_SA
-          valueFrom:
-            fieldRef:
-              fieldPath: spec.serviceAccountName
-        - name: L5D_NS
-          value: linkerd
-        - name: L5D_TRUST_DOMAIN
-          value: trust.domain
-        - name: LINKERD2_PROXY_IDENTITY_LOCAL_NAME
-          value: $(K8S_SA).$(K8S_NS).serviceaccount.identity.$(L5D_NS).$(L5D_TRUST_DOMAIN)
+          value: ns:$(K8S_NS)
         - name: LINKERD2_PROXY_IDENTITY_DIR
           value: /var/run/linkerd/identity/end-entity
         - name: LINKERD2_PROXY_IDENTITY_TRUST_ANCHORS
@@ -1282,8 +1291,20 @@
             AiBQ/AAwF8kG8VOmRSUTPakSSa/N4mqK2HsZuhQXCmiZHwIgZEzI5DCkpU7w3SIv
             OLO4Zsk1XrGZHGsmyiEyvYF9lpY=
              -----END CERTIFICATE-----
+        - name: LINKERD2_PROXY_IDENTITY_TOKEN_FILE
+          value: /var/run/secrets/kubernetes.io/serviceaccount/token
         - name: LINKERD2_PROXY_IDENTITY_SVC_ADDR
           value: linkerd-identity.linkerd.svc.cluster.local:8080
+        - name: K8S_SA
+          valueFrom:
+            fieldRef:
+              fieldPath: spec.serviceAccountName
+        - name: L5D_NS
+          value: linkerd
+        - name: L5D_TRUST_DOMAIN
+          value: trust.domain
+        - name: LINKERD2_PROXY_IDENTITY_LOCAL_NAME
+          value: $(K8S_SA).$(K8S_NS).serviceaccount.identity.$(L5D_NS).$(L5D_TRUST_DOMAIN)
         - name: LINKERD2_PROXY_IDENTITY_SVC_NAME
           value: linkerd-identity.$(L5D_NS).serviceaccount.identity.$(L5D_NS).$(L5D_TRUST_DOMAIN)
         - name: LINKERD2_PROXY_DESTINATION_SVC_NAME
@@ -1467,13 +1488,13 @@
         - name: LINKERD2_PROXY_DESTINATION_SVC_ADDR
           value: linkerd-destination.linkerd.svc.cluster.local:8086
         - name: LINKERD2_PROXY_CONTROL_LISTENER
-          value: tcp://0.0.0.0:4190
+          value: 0.0.0.0:4190
         - name: LINKERD2_PROXY_METRICS_LISTENER
-          value: tcp://0.0.0.0:4191
+          value: 0.0.0.0:4191
         - name: LINKERD2_PROXY_OUTBOUND_LISTENER
-          value: tcp://127.0.0.1:4140
+          value: 127.0.0.1:4140
         - name: LINKERD2_PROXY_INBOUND_LISTENER
-          value: tcp://0.0.0.0:4143
+          value: 0.0.0.0:4143
         - name: LINKERD2_PROXY_DESTINATION_PROFILE_SUFFIXES
           value: .
         - name: LINKERD2_PROXY_INBOUND_ACCEPT_KEEPALIVE
@@ -1485,17 +1506,7 @@
             fieldRef:
               fieldPath: metadata.namespace
         - name: LINKERD2_PROXY_DESTINATION_CONTEXT
-          value: namespace:$(K8S_NS)
-        - name: K8S_SA
-          valueFrom:
-            fieldRef:
-              fieldPath: spec.serviceAccountName
-        - name: L5D_NS
-          value: linkerd
-        - name: L5D_TRUST_DOMAIN
-          value: trust.domain
-        - name: LINKERD2_PROXY_IDENTITY_LOCAL_NAME
-          value: $(K8S_SA).$(K8S_NS).serviceaccount.identity.$(L5D_NS).$(L5D_TRUST_DOMAIN)
+          value: ns:$(K8S_NS)
         - name: LINKERD2_PROXY_IDENTITY_DIR
           value: /var/run/linkerd/identity/end-entity
         - name: LINKERD2_PROXY_IDENTITY_TRUST_ANCHORS
@@ -1510,8 +1521,20 @@
             AiBQ/AAwF8kG8VOmRSUTPakSSa/N4mqK2HsZuhQXCmiZHwIgZEzI5DCkpU7w3SIv
             OLO4Zsk1XrGZHGsmyiEyvYF9lpY=
              -----END CERTIFICATE-----
+        - name: LINKERD2_PROXY_IDENTITY_TOKEN_FILE
+          value: /var/run/secrets/kubernetes.io/serviceaccount/token
         - name: LINKERD2_PROXY_IDENTITY_SVC_ADDR
           value: linkerd-identity.linkerd.svc.cluster.local:8080
+        - name: K8S_SA
+          valueFrom:
+            fieldRef:
+              fieldPath: spec.serviceAccountName
+        - name: L5D_NS
+          value: linkerd
+        - name: L5D_TRUST_DOMAIN
+          value: trust.domain
+        - name: LINKERD2_PROXY_IDENTITY_LOCAL_NAME
+          value: $(K8S_SA).$(K8S_NS).serviceaccount.identity.$(L5D_NS).$(L5D_TRUST_DOMAIN)
         - name: LINKERD2_PROXY_IDENTITY_SVC_NAME
           value: linkerd-identity.$(L5D_NS).serviceaccount.identity.$(L5D_NS).$(L5D_TRUST_DOMAIN)
         - name: LINKERD2_PROXY_DESTINATION_SVC_NAME
