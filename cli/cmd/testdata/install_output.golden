--- conflicted
+++ resolved
@@ -377,18 +377,6 @@
     JSONPath: .spec.service
 ---
 ###
-<<<<<<< HEAD
-### Grafana RBAC
-###
----
-kind: ServiceAccount
-apiVersion: v1
-metadata:
-  name: linkerd-grafana
-  namespace: Namespace
-  labels:
-    ControllerComponentLabel: grafana
-=======
 ### Prometheus RBAC
 ###
 ---
@@ -427,7 +415,6 @@
   namespace: Namespace
   labels:
     ControllerComponentLabel: prometheus
->>>>>>> 45ccc24a
     ControllerNamespaceLabel: Namespace
 ---
 ###
@@ -2742,7 +2729,6 @@
 ---
 ###
 ### linkerd add-ons configuration
-<<<<<<< HEAD
 ###
 ---
 kind: ConfigMap
@@ -2756,16 +2742,89 @@
     CreatedByAnnotation: CliVersion
 data:
   values: |-
-    prometheus:
+    grafana:
       enabled: true
-      image: PrometheusImage
-      name: linkerd-prometheus
+      image: gcr.io/linkerd-io/grafana
+      name: linkerd-grafana
     tracing:
       enabled: false
 ---
 ###
-### Prometheus RBAC
-###
+### Grafana RBAC
+###
+---
+kind: ServiceAccount
+apiVersion: v1
+metadata:
+  name: linkerd-grafana
+  namespace: Namespace
+  labels:
+    ControllerComponentLabel: grafana
+    ControllerNamespaceLabel: Namespace
+---
+###
+### Grafana
+###
+---
+kind: ConfigMap
+apiVersion: v1
+metadata:
+  name: linkerd-grafana-config
+  namespace: Namespace
+  labels:
+    ControllerComponentLabel: grafana
+    ControllerNamespaceLabel: Namespace
+  annotations:
+    CreatedByAnnotation: CliVersion
+data:
+  grafana.ini: |-
+    instance_name = linkerd-grafana
+
+    [server]
+    root_url = %(protocol)s://%(domain)s:/grafana/
+
+    [auth]
+    disable_login_form = true
+
+    [auth.anonymous]
+    enabled = true
+    org_role = Editor
+
+    [auth.basic]
+    enabled = false
+
+    [analytics]
+    check_for_updates = false
+
+    [panels]
+    disable_sanitize_html = true
+
+  datasources.yaml: |-
+    apiVersion: 1
+    datasources:
+    - name: prometheus
+      type: prometheus
+      access: proxy
+      orgId: 1
+      url: http://linkerd-prometheus.Namespace.svc.cluster.local:9090
+      isDefault: true
+      jsonData:
+        timeInterval: "5s"
+      version: 1
+      editable: true
+
+  dashboards.yaml: |-
+    apiVersion: 1
+    providers:
+    - name: 'default'
+      orgId: 1
+      folder: ''
+      type: file
+      disableDeletion: true
+      editable: true
+      options:
+        path: /var/lib/grafana/dashboards
+        homeDashboardId: linkerd-top-line
 ---
 kind: ClusterRole
 apiVersion: rbac.authorization.k8s.io/v1
@@ -2806,28 +2865,19 @@
 ---
 ###
 ### Prometheus
-=======
->>>>>>> 45ccc24a
 ###
 ---
 kind: ConfigMap
 apiVersion: v1
 metadata:
-<<<<<<< HEAD
   name: linkerd-prometheus-config
   namespace: Namespace
   labels:
     ControllerComponentLabel: prometheus
-=======
-  name: linkerd-config-addons
-  namespace: Namespace
-  labels:
->>>>>>> 45ccc24a
     ControllerNamespaceLabel: Namespace
   annotations:
     CreatedByAnnotation: CliVersion
 data:
-<<<<<<< HEAD
   prometheus.yml: |-
     
 
@@ -2957,126 +3007,25 @@
       # Copy tmp labels into real labels
       - action: labelmap
         regex: __tmp_pod_label_(.+)
-=======
-  values: |-
-    grafana:
-      enabled: true
-      image: gcr.io/linkerd-io/grafana
-      name: linkerd-grafana
-    tracing:
-      enabled: false
----
-###
-### Grafana RBAC
-###
----
-kind: ServiceAccount
-apiVersion: v1
-metadata:
-  name: linkerd-grafana
-  namespace: Namespace
-  labels:
-    ControllerComponentLabel: grafana
-    ControllerNamespaceLabel: Namespace
----
-###
-### Grafana
-###
----
-kind: ConfigMap
-apiVersion: v1
-metadata:
-  name: linkerd-grafana-config
-  namespace: Namespace
-  labels:
-    ControllerComponentLabel: grafana
-    ControllerNamespaceLabel: Namespace
-  annotations:
-    CreatedByAnnotation: CliVersion
-data:
-  grafana.ini: |-
-    instance_name = linkerd-grafana
-
-    [server]
-    root_url = %(protocol)s://%(domain)s:/grafana/
-
-    [auth]
-    disable_login_form = true
-
-    [auth.anonymous]
-    enabled = true
-    org_role = Editor
-
-    [auth.basic]
-    enabled = false
-
-    [analytics]
-    check_for_updates = false
-
-    [panels]
-    disable_sanitize_html = true
-
-  datasources.yaml: |-
-    apiVersion: 1
-    datasources:
-    - name: prometheus
-      type: prometheus
-      access: proxy
-      orgId: 1
-      url: http://linkerd-prometheus.Namespace.svc.cluster.local:9090
-      isDefault: true
-      jsonData:
-        timeInterval: "5s"
-      version: 1
-      editable: true
-
-  dashboards.yaml: |-
-    apiVersion: 1
-    providers:
-    - name: 'default'
-      orgId: 1
-      folder: ''
-      type: file
-      disableDeletion: true
-      editable: true
-      options:
-        path: /var/lib/grafana/dashboards
-        homeDashboardId: linkerd-top-line
->>>>>>> 45ccc24a
 ---
 kind: Service
 apiVersion: v1
 metadata:
-<<<<<<< HEAD
-  name: linkerd-prometheus
-  namespace: Namespace
-  labels:
-    ControllerComponentLabel: prometheus
-=======
   name: linkerd-grafana
   namespace: Namespace
   labels:
     ControllerComponentLabel: grafana
->>>>>>> 45ccc24a
     ControllerNamespaceLabel: Namespace
   annotations:
     CreatedByAnnotation: CliVersion
 spec:
   type: ClusterIP
   selector:
-<<<<<<< HEAD
-    ControllerComponentLabel: prometheus
-  ports:
-  - name: admin-http
-    port: 9090
-    targetPort: 9090
-=======
     ControllerComponentLabel: grafana
   ports:
   - name: http
     port: 3000
     targetPort: 3000
->>>>>>> 45ccc24a
 ---
 apiVersion: apps/v1
 kind: Deployment
@@ -3084,35 +3033,20 @@
   annotations:
     CreatedByAnnotation: CliVersion
   labels:
-<<<<<<< HEAD
-    app.kubernetes.io/name: prometheus
-    app.kubernetes.io/part-of: Linkerd
-    app.kubernetes.io/version: ControllerImageVersion
-    ControllerComponentLabel: prometheus
-    ControllerNamespaceLabel: Namespace
-  name: linkerd-prometheus
-=======
     app.kubernetes.io/name: grafana
     app.kubernetes.io/part-of: Linkerd
     app.kubernetes.io/version: ControllerImageVersion
     ControllerComponentLabel: grafana
     ControllerNamespaceLabel: Namespace
   name: linkerd-grafana
->>>>>>> 45ccc24a
   namespace: Namespace
 spec:
   replicas: 1
   selector:
     matchLabels:
-<<<<<<< HEAD
-      ControllerComponentLabel: prometheus
-      ControllerNamespaceLabel: Namespace
-      linkerd.io/proxy-deployment: linkerd-prometheus
-=======
       ControllerComponentLabel: grafana
       ControllerNamespaceLabel: Namespace
       linkerd.io/proxy-deployment: linkerd-grafana
->>>>>>> 45ccc24a
   template:
     metadata:
       annotations:
@@ -3120,50 +3054,14 @@
         linkerd.io/identity-mode: default
         linkerd.io/proxy-version: ProxyVersion
       labels:
-<<<<<<< HEAD
-        ControllerComponentLabel: prometheus
-        ControllerNamespaceLabel: Namespace
-        WorkloadNamespaceLabel: Namespace
-        linkerd.io/proxy-deployment: linkerd-prometheus
-=======
         ControllerComponentLabel: grafana
         ControllerNamespaceLabel: Namespace
         WorkloadNamespaceLabel: Namespace
         linkerd.io/proxy-deployment: linkerd-grafana
->>>>>>> 45ccc24a
     spec:
       nodeSelector:
         beta.kubernetes.io/os: linux
       containers:
-<<<<<<< HEAD
-      - args:
-        image: PrometheusImage
-        imagePullPolicy: ImagePullPolicy
-        livenessProbe:
-          httpGet:
-            path: /-/healthy
-            port: 9090
-          initialDelaySeconds: 30
-          timeoutSeconds: 30
-        name: prometheus
-        ports:
-        - containerPort: 9090
-          name: admin-http
-        readinessProbe:
-          httpGet:
-            path: /-/ready
-            port: 9090
-          initialDelaySeconds: 30
-          timeoutSeconds: 30
-        securityContext:
-          runAsUser: 65534
-        volumeMounts:
-        - mountPath: /data
-          name: data
-        - mountPath: /etc/prometheus/prometheus.yml
-          name: prometheus-config
-          subPath: prometheus.yml
-=======
       - env:
         - name: GF_PATHS_DATA
           value: /data
@@ -3189,7 +3087,6 @@
           name: data
         - mountPath: /etc/grafana
           name: grafana-config
->>>>>>> 45ccc24a
           readOnly: true
       - env:
         - name: LINKERD2_PROXY_LOG
@@ -3315,19 +3212,11 @@
           runAsNonRoot: false
           runAsUser: 0
         terminationMessagePolicy: FallbackToLogsOnError
-<<<<<<< HEAD
-      serviceAccountName: linkerd-prometheus
-=======
       serviceAccountName: linkerd-grafana
->>>>>>> 45ccc24a
       volumes:
       - emptyDir: {}
         name: data
       - configMap:
-<<<<<<< HEAD
-          name: linkerd-prometheus-config
-        name: prometheus-config
-=======
           items:
           - key: grafana.ini
             path: grafana.ini
@@ -3337,7 +3226,6 @@
             path: provisioning/dashboards/dashboards.yaml
           name: linkerd-grafana-config
         name: grafana-config
->>>>>>> 45ccc24a
       - emptyDir:
           medium: Memory
         name: linkerd-identity-end-entity